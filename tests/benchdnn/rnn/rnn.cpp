/*******************************************************************************
* Copyright 2018-2020 Intel Corporation
*
* Licensed under the Apache License, Version 2.0 (the "License");
* you may not use this file except in compliance with the License.
* You may obtain a copy of the License at
*
*     http://www.apache.org/licenses/LICENSE-2.0
*
* Unless required by applicable law or agreed to in writing, software
* distributed under the License is distributed on an "AS IS" BASIS,
* WITHOUT WARRANTIES OR CONDITIONS OF ANY KIND, either express or implied.
* See the License for the specific language governing permissions and
* limitations under the License.
*******************************************************************************/

#include <float.h>
#include <math.h>
#include <random>
#include <stdio.h>
#include <stdlib.h>

#include "dnnl.h"

#include "src/common/dnnl_thread.hpp"

#include "dnnl_common.hpp"
#include "dnnl_memory.hpp"
#include "norm.hpp"

#include "rnn/rnn.hpp"
#include "rnn/rnn_aux.hpp"

#define COMPARE_DAT(rc, a, lay) \
    do { \
        dnn_mem_t CONCAT2(a, _dt_plain)(CONCAT2(a, _dt), fp, lay, engine_tgt); \
        rc |= compare_dat( \
                p, a, CONCAT2(a, _dt_plain), CONCAT2(a, _fp), r, true); \
    } while (0)

// Using hidden attr API for testing RNN
dnnl_status_t dnnl_primitive_attr_set_rnn_tparams(dnnl_primitive_attr_t attr,
        bool mode, dnnl_dim_t ngates, const float *scales, float cscale);

namespace rnn {

void create_dnnl_rnn_attr(const prb_t &p, dnnl_primitive_attr_t *dnnl_attr) {
    DNN_SAFE_V(dnnl_primitive_attr_create(dnnl_attr));

    if (p.skip_nonlinear)
        DNN_SAFE_V(dnnl_primitive_attr_set_rnn_tparams(*dnnl_attr, true,
                p.n_gates(), p.linear_scales, p.linear_cscale));

    if (p.scale_policy == policy_t::PER_OC) {
        DNN_SAFE_V(dnnl_primitive_attr_set_rnn_weights_qparams(
                *dnnl_attr, p.dic * p.n_gates(), 0x18, p.wei_oc_scales));
    } else if (p.scale_policy == policy_t::COMMON && p.wei_scale != 1.) {
        DNN_SAFE_V(dnnl_primitive_attr_set_rnn_weights_qparams(
                *dnnl_attr, 1, 0, &p.wei_scale));
    }

    if (p.data_scale != 1.0 || p.data_shift != 0.0) {
        DNN_SAFE_V(dnnl_primitive_attr_set_rnn_data_qparams(
                *dnnl_attr, p.data_scale, p.data_shift));
    }

    DNN_SAFE_V(dnnl_primitive_attr_set_scratchpad_mode(
            *dnnl_attr, scratchpad_mode));
}

int check_s8s8_reorder(const prb_t &p, dnn_mem_t &mem_dt, dnn_mem_t &mem_fp) {
    // TODO: enable for all cpu_kind when supported
    if (engine_tgt_kind != dnnl_cpu) return OK;

    // In the main test, we fill buffers with f32 and reorder to s8
    // with quantization.

    // The endgoal is to check that the reorder
    // f32_plain_nonquantized --reorder--> s8_packed_quantized
    // gives the same output as the sequence
    // f32_plain --quant--> s8_plain_quantized --reorder--> s8_packed_quantized

    // Here,
    // 1. we quantize the f32 plain memory to s8 plain memory,
    // 2. we reorder the s8 plain to s8 packed (queried from rnn primitive desc)
    // 3. we check that the two memory are bitwise identical.

    // Note: the two s8 packed memories need to have the same
    // alignment as packed buffer is aligned internally and the offset
    // is kept in the metadata.
    // Works fine with dnn_mem_t as it is align to 2MB large page boundary
    dnn_mem_t mem_s8_src(mem_fp.md_, dnnl_s8, engine_tgt);
    dnn_mem_t mem_s8_dst(mem_dt.md_, dnnl_s8, engine_tgt);

    /* 1. compute f32_plain --quant--> s8_plain_quantized */
    /* Do fixed partitioning to have same filling for any number of threads */
    auto nelems = mem_fp.nelems();
    const int64_t n_chunks = 16;
    const int64_t chunk_size = div_up(nelems, n_chunks);
    dnnl::impl::parallel_nd(n_chunks, [&](int idx_chunk) {
        int64_t idx_start = idx_chunk * chunk_size;
        int64_t idx_end = MIN2(idx_start + chunk_size, nelems);
        for (int64_t idx = idx_start; idx < idx_end; ++idx) {
            const float current_scale = p.scale_policy == policy_t::PER_OC
                    ? p.wei_oc_scales[idx % (p.dic * p.n_gates())]
                    : p.wei_scale;
            float val_f32 = mem_fp.get_elem(idx);
            //int8_t val_s8 = saturate<dnnl_s8>(val_f32);
            int8_t val_s8 = saturate<dnnl_s8>(val_f32 * current_scale);
            mem_s8_src.set_elem(idx, val_s8);
        }
    });

    /* 2. compute s8_plain_quantized --reorder--> s8_packed_quantized */
    mem_s8_dst.reorder(mem_s8_src);

    /* 3. we check that the two memory are bitwise identical. */
    auto sz = mem_dt.size();
    uint8_t *s8_dst_handle = (uint8_t *)mem_s8_dst;
    uint8_t *mem_dt_handle = (uint8_t *)mem_dt;

    // check that both have the same size
    assert(mem_dt.size() == mem_s8_dst.size());
    // check that both have the same alignment modulo align_data in gemm_pack_storage.hpp
    assert((uint64_t)s8_dst_handle % 0x1000
            == (uint64_t)mem_dt_handle % 0x1000);
    for (size_t i = 0; i < sz; ++i) {
        if (s8_dst_handle[i] != mem_dt_handle[i]) { return FAIL; }
    }

    return OK;
}

int fill_memory(const prb_t &p, rnn_data_kind_t kind, dnn_mem_t &mem_dt,
        dnn_mem_t &mem_fp, dnnl_data_type_t dt, float mean, float stddev,
        float min, float max, const_dnnl_primitive_attr_t attr = nullptr,
        bool flip_sign = false) {
    const auto nelems = mem_dt.nelems();
    if (nelems == 0) return OK;
    assert(mem_dt.nelems() == mem_fp.nelems());

    // For non-int8 RNN the data is filled according to cfg directly.
    // However, for int8 RNN we have slightly obscure logic, at least for now:
    // 1. cfg describes the quantized data;
    // 2. We fill first f32 de-quantized data, by inverse-applying the scale
    //    and shift to the data generated by cfg distribution;
    // 3. We reorder the data for the DNNL RNN primitive
    // 4. Q10n of the data for reference benchdnn RNN:
    //    4.a. If the tensor is weights -- q10n it here;
    //    4.b. If the tensor is data -- reference benchdnn RNN will quantize it.

    // default, nothing to be done
    float scale = 1.f, shift = 0.f;
    bool need_recompute_scale = false;
    const_dnnl_primitive_attr_t reorder_attr = nullptr;

    if (p.is_int8()) {
        if (kind == weights_input || kind == weights_states) {
            need_recompute_scale = p.scale_policy == policy_t::PER_OC;
            if (!need_recompute_scale) scale = p.wei_scale;
        } else if (dt == dnnl_u8 && (kind == input || kind == states)) {
            scale = p.data_scale;
            shift = p.data_shift;
        }
        // pass rnn attributes to f32 -> int8 reorders
        if (dt != dnnl_f32) reorder_attr = attr;
    }

    /* Do fixed partitioning to have same filling for any number of threads */
    const int64_t n_chunks = 16;
    const int64_t chunk_size = div_up(nelems, n_chunks);
    dnnl::impl::parallel_nd(n_chunks, [&](int idx_chunk) {
        int64_t idx_start = idx_chunk * chunk_size;
        int64_t idx_end = MIN2(idx_start + chunk_size, nelems);
        std::minstd_rand msr;
        msr.seed(idx_start + kind);
        std::normal_distribution<float> gen(mean, stddev);
        for (int64_t idx = idx_start; idx < idx_end; ++idx) {
            float val = round_to_nearest_representable(dt, gen(msr));
            val = MAX2(MIN2(val, max), min);

            const float current_scale = need_recompute_scale
                    ? p.wei_oc_scales[idx % (p.dic * p.n_gates())]
                    : scale;
            val = (val - shift) / current_scale; // change only int8-case

            // Vanilla RNN with RELU testing related only: flip the sign of
            // inputs for `mb` == 0 to test RELU part
            if (flip_sign) {
                assert(kind == input || kind == states);
                auto ld = kind == input ? p.slc : p.sic;
                if (idx % (p.mb * ld) < ld) val *= -1;
            }
            mem_fp.set_elem(idx, val);
        }
    });

    mem_dt.reorder(mem_fp, {reorder_attr});
    if ((reorder_attr != nullptr) && (dt == dnnl_s8))
        if (check_s8s8_reorder(p, mem_dt, mem_fp) != OK) return FAIL;

    // Bullet 4.a holds: quantize weights for int8 benchdnn reference RNN
    if (p.is_int8() && (kind == weights_input || kind == weights_states)) {
        dnnl::impl::parallel_nd(n_chunks, [&](int idx_chunk) {
            int64_t idx_start = idx_chunk * chunk_size;
            int64_t idx_end = MIN2(idx_start + chunk_size, nelems);
            for (int64_t idx = idx_start; idx < idx_end; ++idx) {
                const float current_scale = need_recompute_scale
                        ? p.wei_oc_scales[idx % (p.dic * p.n_gates())]
                        : scale;

                float val = ((float *)mem_fp)[idx];
                val = round(current_scale * val);

                mem_fp.set_elem(idx, MAX2(MIN2(val, max), min));
            }
        });
    }

    return OK;
}

int fill_memory(const prb_t &p, rnn_data_kind_t kind, dnn_mem_t &mem_dt,
        dnn_mem_t &mem_fp, const_dnnl_primitive_attr_t attr = nullptr,
        bool flip_sign = false) {
    dt_conf_t c = p.cfg[kind];
    return fill_memory(p, kind, mem_dt, mem_fp, c.dt, c.f_mean, c.f_stddev,
            c.f_min, c.f_max, attr, flip_sign);
}

int fill_activation(const prb_t &p, rnn_data_kind_t kind, dnn_mem_t &mem_dt,
        dnn_mem_t &mem_fp, const_dnnl_primitive_attr_t attr = nullptr) {
    // In general, we mostly want to use positive values to avoid
    // cancellation from happening during computation.  The only case
    // where we actually want negative values to appear is for 1 layer
    // 1 iteration tests using vanilla_rnn and non-zero alpha. In that
    // case, we want to check that alpha is applied accordingly. Here
    // skip_nonlinear is checked as we want to test relu with non-zero
    // alpha, and not the linear function that would replace it under
    // skip_nonlinear=true.
    bool flip_sign = p.skip_nonlinear == false && p.alg == VANILLA_RNN
            && p.activation == RELU && (kind == input || kind == states);
    return fill_memory(p, kind, mem_dt, mem_fp, attr, flip_sign);
}

int fill_c_states(const prb_t &p, dnn_mem_t &mem_dt, dnn_mem_t &mem_fp,
        const_dnnl_primitive_attr_t attr = nullptr) {
    const bool special_case = p.prop == dnnl_backward && p.skip_nonlinear;
    if (!special_case) return fill_memory(p, c_states, mem_dt, mem_fp, attr);

    // The scaling factors in tparams when testing backward are common for
    // for forward and backward passes, and computed as 1 over maximum of
    // the accumulation chain:
    // - ~n_gates on FWD
    // - ~dic * n_gates on BWD_D
    // - ~mb * n_gates on BWD_W
    //
    // This makes tparam relatively small for the forward pass (compare to
    // the forward pass when we test forward only). This in turn, makes
    // c_states converge relatively fast to the value ~ i_gate * c_gate,
    // which is (typically) way smaller than the original distribution for
    // c_states.
    //
    // TODO: use different tparams for forward and
    //       backward passes when testing BWD_DW.
    //
    // The problem appears on backward pass. Consider diff_f_gate that
    // contributes to backward weights when batch or number of iterations
    // is big:
    //   diff_f_gate[iter] = src_c_state[iter] * diff_dst[iter].
    //   diff_weights += ~diff_f_gate[iter].
    //
    // Assume, that diff_dst[iter] is always about the same for every iter.
    // Since src_c_state[0] >> src_c_state[iter] for iter > 0, this makes the
    // diff_weight be highly dependent on the order of accumulating the
    // diff_f_gate[iter].
    //
    // Originally we had something like:
    // diff_weights = v + v * 10^-5 + ... + v * 10^-5 (n_iter * MB summands).
    // Depending on the order of summation the difference might exceed the
    // typical bound approximation: coefficient * log(number_of_summands).
    //
    // Anyways, the algorithm below tries to put the first src_c_state[iter = 0]
    // in the same ballpark as all the subsequent src_c_state[iter > 0].
    //
    // The estimation is based on the following rough assumptions:
    //   c_state[iter+1] = f_gate * c_state[iter] + i_gate * c_gate
    //                  ~= f_gate * small_value   + i_gate * c_gate
    //                  ~=                          i_gate * c_gate.
    //   i_gate ~= tparams[i_gate] * (
    //              1 / ngates * mean_src_layer +
    //              1 / ngates * mean_src_iter  +
    //              mean_bias);
    //
    // Same for c_gate.
    // The (1 / ngates) factor is taken from fill_weights().

    float expect_gemm_output = (1.f / p.n_gates()) * p.cfg[input].f_mean
            + (1.f / p.n_gates()) * p.cfg[states].f_mean + p.cfg[bias].f_mean;
    float expect_i_gate = (float)p.linear_scales[LSTM_I] * expect_gemm_output;
    float expect_c_gate = (float)p.linear_scales[LSTM_C] * expect_gemm_output;
    float expect_c_state_mean = expect_i_gate * expect_c_gate;

    float adjust_factor = 1;

    const bool need_adjust = expect_c_state_mean < p.cfg[c_states].f_mean
            && p.cfg[c_states].f_mean != 0;
    if (need_adjust)
        adjust_factor = expect_c_state_mean / p.cfg[c_states].f_mean;

    dt_conf_t c = p.cfg[c_states];
    return fill_memory(p, c_states, mem_dt, mem_fp, c.dt,
            c.f_mean * adjust_factor, c.f_stddev * adjust_factor,
            c.f_min * adjust_factor, c.f_max * adjust_factor, attr);
}

int fill_weights(const prb_t &p, rnn_data_kind_t kind, dnn_mem_t &mem_dt,
        dnn_mem_t &mem_fp, const_dnnl_primitive_attr_t attr = nullptr) {

    dt_conf_t c = p.cfg[kind];
    if (c.dt == dnnl_s8) return fill_memory(p, kind, mem_dt, mem_fp, attr);

    auto dims = mem_fp.md_.dims;
    auto L = dims[0];
    auto D = dims[1];
    auto I = dims[2];
    auto G = dims[3];
    auto O = dims[4];

    for (int64_t i = 0; i < mem_dt.nelems(); i++)
        mem_fp.set_elem(i, 0.0f);

    for_(int64_t l = 0; l < L; l++)
    for_(int64_t d = 0; d < D; d++)
    for_(int64_t g = 0; g < G; g++)
    for (int64_t o = 0; o < O; o++) {
        const float val
                = round_to_nearest_representable(c.dt, 1.f / p.n_gates());
        auto i_off = ((o + g * 7 + d * 11 + l * 13) % I);
        mem_fp.set_elem(
                l * D * I * G * O + d * I * G * O + i_off * G * O + g * O + o,
                val);
    }

    mem_dt.reorder(mem_fp);
    return OK;
}

int fill_bias(const prb_t &p, rnn_data_kind_t kind, dnn_mem_t &mem_dt,
        dnn_mem_t &mem_fp) {
    // To reduce likelihood of cancellation happening in bwd by bias,
    // (especially for GRU), we want diff_bias to be sparse
    auto dims = mem_fp.md_.dims;
    auto L = dims[0];
    auto D = dims[1];
    auto G = dims[2];
    auto O = dims[3];

    std::minstd_rand msr;
    std::normal_distribution<float> gen(
            p.cfg[kind].f_mean, p.cfg[kind].f_stddev);
    msr.seed(kind);

    for_(int64_t l = 0; l < L; l++)
    for_(int64_t d = 0; d < D; d++)
    for_(int64_t g = 0; g < G; g++)
    for (int64_t o = 0; o < O; o++) {
        auto idx = l * D * G * O + d * G * O + g * O + o;
        auto val = round_to_nearest_representable(
                p.cfg[kind].dt, gen(msr) * flip_coin(idx, 0.05f));
        mem_fp.set_elem(idx, val);
    }
    mem_dt.reorder(mem_fp);
    return OK;
}

inline int init_pd(
        const prb_t &p, dnnl_primitive_desc_t &rpd, res_t *r, bool is_fwd) {
    dnnl_rnn_desc_t rd;
    dnnl_prop_kind_t fwd_prop = dnnl_prop_kind_undef;
    switch (p.prop) {
        case dnnl_forward: fwd_prop = dnnl_forward_inference; break;
        // If we are testing backward, we have to run forward training first
        // in order to generate a valid workspace.
        case dnnl_backward: fwd_prop = dnnl_forward_training; break;
        default: DNN_SAFE(dnnl_invalid_arguments, CRIT);
    }

    const bool is_gru_lbr = p.alg == LBR_GRU;
    // Enable testing non trivial strides in correctness mode and non-int8
    // FIXME: enable the stride testing back when the corresponding missing
    //        reorder added to the library;
    // TODO:  testing with non-trivial stride should be a testing option!
    int the_stride = (bench_mode == CORR && !p.is_int8()) ? 1 : 0;
    /// @todo we need to add stride support for diff_* tensors too
    dnnl_memory_desc_t input_d, states_d, c_states_d, weights_input_d,
            weights_states_d, weights_peephole_d {}, bias_d, dst_last_layer_d,
            dst_last_iteration_d, dst_c_last_iteration_d, diff_input_d,
            diff_states_d, diff_c_states_d, diff_weights_input_d,
            diff_weights_states_d, diff_weights_peephole_d {}, diff_bias_d,
            diff_last_layer_d, diff_last_iteration_d, diff_c_last_iteration_d;

    // dimensions with ref
    dnnl_dims_t input_dims = {p.n_iter, p.mb, p.slc};
    // bidirectional = 2, s for lstm = 2, for all other = 1
    dnnl_dims_t weights_input_dims
            = {p.n_layer, p.n_dir(), p.slc, p.n_gates(), p.dic};
    dnnl_dims_t weights_states_dims
            = {p.n_layer, p.n_dir(), p.sic, p.n_gates(), p.dic};
    dnnl_dims_t weights_peephole_dims = {p.n_layer, p.n_dir(), 3, p.dic};
    dnnl_dims_t bias_dims
            = {p.n_layer, p.n_dir(), p.n_gates() + is_gru_lbr, p.dic};
    // dnnl_tnc
    int64_t lastlay_dlc
            = (p.direction == dnnl_bidirectional_concat) ? 2 * p.dlc : p.dlc;
    dnnl_dims_t dst_last_layer_dims = {p.n_iter, p.mb, lastlay_dlc};

    DNN_SAFE(dnnl_memory_desc_init_by_tag(
                     &input_d, 3, input_dims, p.cfg[input].dt, dnnl_tnc),
            WARN);
    input_d.format_desc.blocking.strides[0] += the_stride;

    dnnl_dims_t states_dims = {p.n_layer, p.n_dir(), p.mb, p.sic};
    DNN_SAFE(dnnl_memory_desc_init_by_tag(
                     &states_d, 4, states_dims, p.cfg[states].dt, dnnl_ldnc),
            WARN);
    states_d.format_desc.blocking.strides[2] = p.sic + the_stride;
    for (int d = 1; d >= 0; --d)
        states_d.format_desc.blocking.strides[d]
                = states_d.format_desc.blocking.strides[d + 1]
                * states_d.dims[d + 1];

    dnnl_dims_t c_states_dims = {p.n_layer, p.n_dir(), p.mb, p.dic};
    DNN_SAFE(dnnl_memory_desc_init_by_tag(&c_states_d, 4, c_states_dims,
                     p.cfg[c_states].dt, dnnl_ldnc),
            WARN);
    c_states_d.format_desc.blocking.strides[2] = p.dic + the_stride;
    for (int d = 1; d >= 0; --d)
        c_states_d.format_desc.blocking.strides[d]
                = c_states_d.format_desc.blocking.strides[d + 1]
                * c_states_d.dims[d + 1];

    DNN_SAFE(dnnl_memory_desc_init_by_tag(&weights_input_d, 5,
                     weights_input_dims, p.cfg[weights_input].dt,
                     dnnl_format_tag_any),
            WARN);

    DNN_SAFE(dnnl_memory_desc_init_by_tag(&weights_states_d, 5,
                     weights_states_dims, p.cfg[weights_states].dt,
                     dnnl_format_tag_any),
            WARN);

    if (p.is_lstm_peephole()) {
        DNN_SAFE(dnnl_memory_desc_init_by_tag(&weights_peephole_d, 4,
                         weights_peephole_dims, p.cfg[weights_peephole].dt,
                         dnnl_ldgo),
                WARN);
    }

    DNN_SAFE(dnnl_memory_desc_init_by_tag(&bias_d, 4, bias_dims, p.cfg[bias].dt,
                     dnnl_format_tag_any),
            WARN);

    DNN_SAFE(dnnl_memory_desc_init_by_tag(&dst_last_layer_d, 3,
                     dst_last_layer_dims, p.cfg[dst_last_layer].dt, dnnl_tnc),
            WARN);
    dst_last_layer_d.format_desc.blocking.strides[0] += the_stride;

    dnnl_dims_t dst_last_iteration_dims = {p.n_layer, p.n_dir(), p.mb, p.dic};
    DNN_SAFE(dnnl_memory_desc_init_by_tag(&dst_last_iteration_d, 4,
                     dst_last_iteration_dims, p.cfg[dst_last_iteration].dt,
                     dnnl_ldnc),
            WARN);
    dst_last_iteration_d.format_desc.blocking.strides[2] = p.dic + the_stride;
    for (int d = 1; d >= 0; --d)
        dst_last_iteration_d.format_desc.blocking.strides[d]
                = dst_last_iteration_d.format_desc.blocking.strides[d + 1]
                * dst_last_iteration_d.dims[d + 1];

    dnnl_dims_t dst_c_last_iteration_dims = {p.n_layer, p.n_dir(), p.mb, p.dic};
    DNN_SAFE(dnnl_memory_desc_init_by_tag(&dst_c_last_iteration_d, 4,
                     dst_c_last_iteration_dims, p.cfg[dst_c_last_iteration].dt,
                     dnnl_ldnc),
            WARN);

    dst_c_last_iteration_d.format_desc.blocking.strides[2] = p.dic + the_stride;
    for (int d = 1; d >= 0; --d)
        dst_c_last_iteration_d.format_desc.blocking.strides[d]
                = dst_c_last_iteration_d.format_desc.blocking.strides[d + 1]
                * dst_c_last_iteration_d.dims[d + 1];

    // Initializing the forward pass
    // When inference, we use forward_inference
    // When training, we use forward_training
    if (is_fwd) {
        DNN_SAFE(init_rnn_fwd_desc(&rd, p, fwd_prop, &input_d, &states_d,
                         &c_states_d, &weights_input_d, &weights_states_d,
                         &weights_peephole_d, &bias_d, &dst_last_layer_d,
                         &dst_last_iteration_d, &dst_c_last_iteration_d),
                WARN);
    } else {
        DNN_SAFE(dnnl_memory_desc_init_by_tag(&diff_input_d, 3, input_dims,
                         p.cfg[dst_diff_input].dt, dnnl_format_tag_any),
                WARN);
        DNN_SAFE(dnnl_memory_desc_init_by_tag(&diff_states_d, 4, states_dims,
                         p.cfg[dst_diff_states].dt, dnnl_format_tag_any),
                WARN);
        DNN_SAFE(
                dnnl_memory_desc_init_by_tag(&diff_c_states_d, 4, c_states_dims,
                        p.cfg[dst_diff_c_states].dt, dnnl_format_tag_any),
                WARN);
        DNN_SAFE(dnnl_memory_desc_init_by_tag(&diff_weights_input_d, 5,
                         weights_input_dims, p.cfg[dst_diff_weights_input].dt,
                         dnnl_format_tag_any),
                WARN);
        DNN_SAFE(dnnl_memory_desc_init_by_tag(&diff_weights_states_d, 5,
                         weights_states_dims, p.cfg[dst_diff_weights_states].dt,
                         dnnl_format_tag_any),
                WARN);
        if (p.is_lstm_peephole()) {
            DNN_SAFE(dnnl_memory_desc_init_by_tag(&diff_weights_peephole_d, 4,
                             weights_peephole_dims,
                             p.cfg[dst_diff_weights_peephole].dt, dnnl_ldgo),
                    WARN);
        }
        DNN_SAFE(dnnl_memory_desc_init_by_tag(&diff_bias_d, 4, bias_dims,
                         p.cfg[dst_diff_bias].dt, dnnl_format_tag_any),
                WARN);
        DNN_SAFE(dnnl_memory_desc_init_by_tag(&diff_last_layer_d, 3,
                         dst_last_layer_dims, p.cfg[diff_last_layer].dt,
                         dnnl_format_tag_any),
                WARN);
        DNN_SAFE(dnnl_memory_desc_init_by_tag(&diff_last_iteration_d, 4,
                         dst_last_iteration_dims, p.cfg[diff_last_iteration].dt,
                         dnnl_format_tag_any),
                WARN);
        DNN_SAFE(dnnl_memory_desc_init_by_tag(&diff_c_last_iteration_d, 4,
                         dst_c_last_iteration_dims,
                         p.cfg[diff_c_last_iteration].dt, dnnl_format_tag_any),
                WARN);
        DNN_SAFE(init_rnn_bwd_desc(&rd, p, p.prop, &input_d, &states_d,
                         &c_states_d, &weights_input_d, &weights_states_d,
                         &weights_peephole_d, &bias_d, &dst_last_layer_d,
                         &dst_last_iteration_d, &dst_c_last_iteration_d,
                         &diff_input_d, &diff_states_d, &diff_c_states_d,
                         &diff_weights_input_d, &diff_weights_states_d,
                         &diff_weights_peephole_d, &diff_bias_d,
                         &diff_last_layer_d, &diff_last_iteration_d,
                         &diff_c_last_iteration_d),
                WARN);
    }

    dnnl_primitive_attr_t dnnl_attr;
    create_dnnl_rnn_attr(p, &dnnl_attr);
<<<<<<< HEAD
    dnnl_status_t init_status = dnnl_success;
    for (int i = 0; i < 1 + (int)is_bwd; i++) {
        init_status = dnnl_primitive_desc_create(
                &(rpd[i]), &(rd[i]), dnnl_attr, engine_tgt, NULL);
        if (init_status == dnnl_unimplemented) {
            dnnl_primitive_attr_destroy(dnnl_attr);
            return r->state = UNIMPLEMENTED, OK;
        } else
            SAFE(init_status, WARN);

        const char *impl_str = query_impl_info(rpd[i]);
        BENCHDNN_PRINT(5, "dnnl implementation: %s\n", impl_str);
    }
=======
    dnnl_status_t init_status = dnnl_primitive_desc_create(
            &rpd, &rd, dnnl_attr, engine_tgt, NULL);
>>>>>>> d5f6d0bb
    dnnl_primitive_attr_destroy(dnnl_attr);
    if (init_status == dnnl_unimplemented) return r->state = UNIMPLEMENTED, OK;
    SAFE(init_status, WARN);

    const char *impl_str = query_impl_info(rpd);
    BENCHDNN_PRINT(5, "dnnl implementation: %s\n", impl_str);

    return OK;
}

int doit(const prb_t &p, res_t *r) {
    if (bench_mode == LIST) return r->state = LISTED, OK;

    dnnl_primitive_desc_t rpd;
    SAFE(init_pd(p, rpd, r, true), WARN);
    if (r->state == SKIPPED || r->state == UNIMPLEMENTED) return OK;

    dnnl_primitive_t c;
    auto cleanup = [&]() {
        DNN_SAFE(dnnl_primitive_destroy(c), CRIT);
        return OK;
    };

    DNN_SAFE(dnnl_primitive_create(&c, rpd), WARN);
    DNN_SAFE(dnnl_primitive_desc_destroy(rpd), CRIT);

    const_dnnl_primitive_desc_t const_fpd;
    DNN_SAFE(dnnl_primitive_get_primitive_desc(c, &const_fpd), CRIT);

    if (dnn_mem_t::check_mem_size(const_fpd) != OK) {
        DNN_SAFE(dnnl_primitive_destroy(c), CRIT);
        return r->state = SKIPPED, OK;
    }

    const auto q = [](const_dnnl_primitive_desc_t pd,
                           int index = 0) -> const dnnl_memory_desc_t & {
        return *dnnl_primitive_desc_query_md(pd, dnnl_query_exec_arg_md, index);
    };

    const auto &input_md = q(const_fpd, DNNL_ARG_SRC_LAYER);
    const auto &states_md = q(const_fpd, DNNL_ARG_SRC_ITER);
    const auto &c_states_md = q(const_fpd, DNNL_ARG_SRC_ITER_C);
    const auto &weights_input_md = q(const_fpd, DNNL_ARG_WEIGHTS_LAYER);
    const auto &weights_states_md = q(const_fpd, DNNL_ARG_WEIGHTS_ITER);
    const auto &weights_peephole_md = q(const_fpd, DNNL_ARG_WEIGHTS_PEEPHOLE);
    const auto &bias_md = q(const_fpd, DNNL_ARG_BIAS);
    const auto &dst_last_layer_md = q(const_fpd, DNNL_ARG_DST_LAYER);
    const auto &dst_last_iteration_md = q(const_fpd, DNNL_ARG_DST_ITER);
    const auto &dst_c_last_iteration_md = q(const_fpd, DNNL_ARG_DST_ITER_C);
    const auto &workspace_md = q(const_fpd, DNNL_ARG_WORKSPACE);
    const auto &scratchpad_md = q(const_fpd, DNNL_ARG_SCRATCHPAD);

    dnn_mem_t input_dt(input_md, engine_tgt);
    dnn_mem_t states_dt(states_md, engine_tgt);
    dnn_mem_t c_states_dt(c_states_md, engine_tgt);
    dnn_mem_t weights_input_dt(weights_input_md, engine_tgt);
    dnn_mem_t weights_states_dt(weights_states_md, engine_tgt);
    dnn_mem_t weights_peephole_dt(weights_peephole_md, engine_tgt);
    dnn_mem_t bias_dt(bias_md, engine_tgt);
    dnn_mem_t dst_last_layer_dt(dst_last_layer_md, engine_tgt);
    dnn_mem_t dst_last_iteration_dt(dst_last_iteration_md, engine_tgt);
    dnn_mem_t dst_c_last_iteration_dt(dst_c_last_iteration_md, engine_tgt);
    dnn_mem_t workspace_dt(workspace_md, engine_tgt);
    dnn_mem_t scratchpad_dt(scratchpad_md, engine_tgt);

    const auto fp = dnnl_f32;
    dnn_mem_t input_fp(input_md, fp, dnnl_tnc, engine_tgt);
    dnn_mem_t states_fp(states_md, fp, dnnl_ldnc, engine_tgt);
    dnn_mem_t c_states_fp(c_states_md, fp, dnnl_ldnc, engine_tgt);
    dnn_mem_t weights_input_fp(weights_input_md, fp, dnnl_ldigo, engine_tgt);
    dnn_mem_t weights_states_fp(weights_states_md, fp, dnnl_ldigo, engine_tgt);
    dnn_mem_t weights_peephole_fp(
            weights_peephole_md, fp, dnnl_ldgo, engine_tgt);
    dnn_mem_t bias_fp(bias_md, fp, dnnl_ldgo, engine_tgt);
    dnn_mem_t dst_last_layer_fp(dst_last_layer_md, fp, dnnl_tnc, engine_tgt);
    dnn_mem_t dst_last_iteration_fp(
            dst_last_iteration_md, fp, dnnl_ldnc, engine_tgt);
    dnn_mem_t dst_c_last_iteration_fp(
            dst_c_last_iteration_md, fp, dnnl_ldnc, engine_tgt);

    dnn_mem_t bwd_weights_input_dt;
    dnn_mem_t bwd_weights_states_dt;
    dnn_mem_t dst_diff_input_dt;
    dnn_mem_t dst_diff_states_dt;
    dnn_mem_t dst_diff_c_states_dt;
    dnn_mem_t dst_diff_weights_input_dt;
    dnn_mem_t dst_diff_weights_states_dt;
    dnn_mem_t dst_diff_weights_peephole_dt;
    dnn_mem_t dst_diff_bias_dt;
    dnn_mem_t diff_last_layer_dt;
    dnn_mem_t diff_last_iteration_dt;
    dnn_mem_t diff_c_last_iteration_dt;

    // for int8 RNN we need pass attributes for data q10n
    const_dnnl_primitive_attr_t rnn_attr;
    DNN_SAFE(dnnl_primitive_desc_get_attr(const_fpd, &rnn_attr), WARN);

    SAFE(fill_activation(p, input, input_dt, input_fp, rnn_attr), WARN);
    SAFE(fill_activation(p, states, states_dt, states_fp, rnn_attr), WARN);
    if (p.alg == VANILLA_LSTM)
        SAFE(fill_c_states(p, c_states_dt, c_states_fp, rnn_attr), WARN);
    SAFE(fill_weights(p, weights_input, weights_input_dt, weights_input_fp,
                 rnn_attr),
            WARN);
    SAFE(fill_weights(p, weights_states, weights_states_dt, weights_states_fp,
                 rnn_attr),
            WARN);
    SAFE(fill_memory(
                 p, weights_peephole, weights_peephole_dt, weights_peephole_fp),
            WARN);
    SAFE(fill_memory(p, bias, bias_dt, bias_fp), WARN);
    SAFE(fill_activation(
                 p, dst_last_layer, dst_last_layer_dt, dst_last_layer_fp),
            WARN);
    SAFE(fill_activation(p, dst_last_iteration, dst_last_iteration_dt,
                 dst_last_iteration_fp),
            WARN);
    if (p.alg == VANILLA_LSTM)
        SAFE(fill_memory(p, dst_c_last_iteration, dst_c_last_iteration_dt,
                     dst_c_last_iteration_fp),
                WARN);

    args_t args;

    // Running the forward pass
    args.set(DNNL_ARG_SRC_LAYER, input_dt);
    args.set(DNNL_ARG_SRC_ITER, states_dt);
    args.set(DNNL_ARG_SRC_ITER_C, c_states_dt);
    args.set(DNNL_ARG_WEIGHTS_LAYER, weights_input_dt);
    args.set(DNNL_ARG_WEIGHTS_ITER, weights_states_dt);
    args.set(DNNL_ARG_WEIGHTS_PEEPHOLE, weights_peephole_dt);
    args.set(DNNL_ARG_BIAS, bias_dt);
    args.set(DNNL_ARG_DST_LAYER, dst_last_layer_dt);
    args.set(DNNL_ARG_DST_ITER, dst_last_iteration_dt);
    args.set(DNNL_ARG_DST_ITER_C, dst_c_last_iteration_dt);
    args.set(DNNL_ARG_WORKSPACE, workspace_dt);
    args.set(DNNL_ARG_SCRATCHPAD, scratchpad_dt);

    DNN_SAFE_CLEAN(execute_and_wait(c, stream_tgt, args), WARN, cleanup);

    if ((p.prop == dnnl_forward) && (bench_mode & CORR)) {
        compute_ref_fwd(p, input_fp, states_fp, c_states_fp, weights_input_fp,
                weights_states_fp, weights_peephole_fp, bias_fp,
                dst_last_layer_fp, dst_last_iteration_fp,
                dst_c_last_iteration_fp);

        int compare_status = OK;
        COMPARE_DAT(compare_status, dst_last_layer, dnnl_tnc);
        COMPARE_DAT(compare_status, dst_last_iteration, dnnl_ldnc);
        if (p.alg == VANILLA_LSTM)
            COMPARE_DAT(compare_status, dst_c_last_iteration, dnnl_ldnc);
        SAFE_CLEAN(compare_status, WARN, cleanup);
    }

    if (p.prop == dnnl_backward) {
        SAFE(init_pd(p, rpd, r, false), WARN);
        DNN_SAFE(dnnl_primitive_destroy(c), CRIT);
        if (r->state == SKIPPED || r->state == UNIMPLEMENTED) return OK;

        DNN_SAFE(dnnl_primitive_create(&c, rpd), WARN);
        DNN_SAFE(dnnl_primitive_desc_destroy(rpd), CRIT);

        const_dnnl_primitive_desc_t const_bpd;
        DNN_SAFE(dnnl_primitive_get_primitive_desc(c, &const_bpd), CRIT);

        if (dnn_mem_t::check_mem_size(const_bpd) != OK) {
            DNN_SAFE(dnnl_primitive_destroy(c), CRIT);
            return r->state = SKIPPED, OK;
        }

        const auto &bwd_weights_input_md = q(const_bpd, DNNL_ARG_WEIGHTS_LAYER);
        const auto &bwd_weights_states_md = q(const_bpd, DNNL_ARG_WEIGHTS_ITER);
        const auto &diff_src_layer_md = q(const_bpd, DNNL_ARG_DIFF_SRC_LAYER);
        const auto &diff_src_iter_md = q(const_bpd, DNNL_ARG_DIFF_SRC_ITER);
        const auto &diff_src_iter_c_md = q(const_bpd, DNNL_ARG_DIFF_SRC_ITER_C);
        const auto &diff_weights_layer_md
                = q(const_bpd, DNNL_ARG_DIFF_WEIGHTS_LAYER);
        const auto &diff_weights_iter_md
                = q(const_bpd, DNNL_ARG_DIFF_WEIGHTS_ITER);
        const auto &diff_weights_peephole_md
                = q(const_bpd, DNNL_ARG_DIFF_WEIGHTS_PEEPHOLE);
        const auto &diff_bias_md = q(const_bpd, DNNL_ARG_DIFF_BIAS);
        const auto &diff_dst_layer_md = q(const_bpd, DNNL_ARG_DIFF_DST_LAYER);
        const auto &diff_dst_iter_md = q(const_bpd, DNNL_ARG_DIFF_DST_ITER);
        const auto &diff_dst_iter_c_md = q(const_bpd, DNNL_ARG_DIFF_DST_ITER_C);
        const auto &bwd_scratchpad_md = q(const_bpd, DNNL_ARG_SCRATCHPAD);

        bwd_weights_input_dt = dnn_mem_t(bwd_weights_input_md, engine_tgt);
        bwd_weights_states_dt = dnn_mem_t(bwd_weights_states_md, engine_tgt);
        dst_diff_input_dt = dnn_mem_t(diff_src_layer_md, engine_tgt);
        dst_diff_states_dt = dnn_mem_t(diff_src_iter_md, engine_tgt);
        dst_diff_c_states_dt = dnn_mem_t(diff_src_iter_c_md, engine_tgt);
        dst_diff_weights_input_dt
                = dnn_mem_t(diff_weights_layer_md, engine_tgt);
        dst_diff_weights_states_dt
                = dnn_mem_t(diff_weights_iter_md, engine_tgt);
        dst_diff_weights_peephole_dt
                = dnn_mem_t(diff_weights_peephole_md, engine_tgt);
        dst_diff_bias_dt = dnn_mem_t(diff_bias_md, engine_tgt);
        diff_last_layer_dt = dnn_mem_t(diff_dst_layer_md, engine_tgt);
        diff_last_iteration_dt = dnn_mem_t(diff_dst_iter_md, engine_tgt);
        diff_c_last_iteration_dt = dnn_mem_t(diff_dst_iter_c_md, engine_tgt);
        scratchpad_dt = dnn_mem_t(bwd_scratchpad_md, engine_tgt);

        dnn_mem_t dst_diff_input_fp(
                diff_src_layer_md, fp, dnnl_tnc, engine_tgt);
        dnn_mem_t dst_diff_states_fp(
                diff_src_iter_md, fp, dnnl_ldnc, engine_tgt);
        dnn_mem_t dst_diff_c_states_fp(
                diff_src_iter_c_md, fp, dnnl_ldnc, engine_tgt);
        dnn_mem_t dst_diff_weights_input_fp(
                diff_weights_layer_md, fp, dnnl_ldigo, engine_tgt);
        dnn_mem_t dst_diff_weights_states_fp(
                diff_weights_iter_md, fp, dnnl_ldigo, engine_tgt);
        dnn_mem_t dst_diff_weights_peephole_fp(
                diff_weights_peephole_md, fp, dnnl_ldgo, engine_tgt);
        dnn_mem_t dst_diff_bias_fp(diff_bias_md, fp, dnnl_ldgo, engine_tgt);
        dnn_mem_t diff_last_layer_fp(
                diff_dst_layer_md, fp, dnnl_tnc, engine_tgt);
        dnn_mem_t diff_last_iteration_fp(
                diff_dst_iter_md, fp, dnnl_ldnc, engine_tgt);
        dnn_mem_t diff_c_last_iteration_fp(
                diff_dst_iter_c_md, fp, dnnl_ldnc, engine_tgt);

        SAFE(bwd_weights_states_dt.reorder(weights_states_dt), WARN);
        SAFE(bwd_weights_input_dt.reorder(weights_input_dt), WARN);
        SAFE(fill_activation(
                     p, dst_diff_input, dst_diff_input_dt, dst_diff_input_fp),
                WARN);
        SAFE(fill_activation(p, dst_diff_states, dst_diff_states_dt,
                     dst_diff_states_fp),
                WARN);
        if (p.alg == VANILLA_LSTM)
            SAFE(fill_memory(p, dst_diff_c_states, dst_diff_c_states_dt,
                         dst_diff_c_states_fp),
                    WARN);
        SAFE(fill_weights(p, dst_diff_weights_input, dst_diff_weights_input_dt,
                     dst_diff_weights_input_fp),
                WARN);
        SAFE(fill_weights(p, dst_diff_weights_states,
                     dst_diff_weights_states_dt, dst_diff_weights_states_fp),
                WARN);
        SAFE(fill_memory(p, dst_diff_weights_peephole,
                     dst_diff_weights_peephole_dt,
                     dst_diff_weights_peephole_fp),
                WARN);
        SAFE(fill_bias(p, dst_diff_bias, dst_diff_bias_dt, dst_diff_bias_fp),
                WARN);
        SAFE(fill_activation(p, diff_last_layer, diff_last_layer_dt,
                     diff_last_layer_fp),
                WARN);
        SAFE(fill_activation(p, diff_last_iteration, diff_last_iteration_dt,
                     diff_last_iteration_fp),
                WARN);
        if (p.alg == VANILLA_LSTM)
            SAFE(fill_memory(p, diff_c_last_iteration, diff_c_last_iteration_dt,
                         diff_c_last_iteration_fp),
                    WARN);

        args.clear();
        args.set(DNNL_ARG_SRC_LAYER, input_dt);
        args.set(DNNL_ARG_SRC_ITER, states_dt);
        args.set(DNNL_ARG_SRC_ITER_C, c_states_dt);
        args.set(DNNL_ARG_WEIGHTS_LAYER, bwd_weights_input_dt);
        args.set(DNNL_ARG_WEIGHTS_ITER, bwd_weights_states_dt);
        args.set(DNNL_ARG_WEIGHTS_PEEPHOLE, weights_peephole_dt);
        args.set(DNNL_ARG_BIAS, bias_dt);
        args.set(DNNL_ARG_DST_LAYER, dst_last_layer_dt);
        args.set(DNNL_ARG_DST_ITER, dst_last_iteration_dt);
        args.set(DNNL_ARG_DST_ITER_C, dst_c_last_iteration_dt);
        args.set(DNNL_ARG_DIFF_DST_LAYER, diff_last_layer_dt);
        args.set(DNNL_ARG_DIFF_DST_ITER, diff_last_iteration_dt);
        args.set(DNNL_ARG_DIFF_DST_ITER_C, diff_c_last_iteration_dt);
        args.set(DNNL_ARG_WORKSPACE, workspace_dt);
        args.set(DNNL_ARG_DIFF_SRC_LAYER, dst_diff_input_dt);
        args.set(DNNL_ARG_DIFF_SRC_ITER, dst_diff_states_dt);
        args.set(DNNL_ARG_DIFF_SRC_ITER_C, dst_diff_c_states_dt);
        args.set(DNNL_ARG_DIFF_WEIGHTS_LAYER, dst_diff_weights_input_dt);
        args.set(DNNL_ARG_DIFF_WEIGHTS_ITER, dst_diff_weights_states_dt);
        args.set(DNNL_ARG_DIFF_WEIGHTS_PEEPHOLE, dst_diff_weights_peephole_dt);
        args.set(DNNL_ARG_DIFF_BIAS, dst_diff_bias_dt);
        args.set(DNNL_ARG_SCRATCHPAD, scratchpad_dt);

        DNN_SAFE_CLEAN(execute_and_wait(c, stream_tgt, args), WARN, cleanup);

        if (bench_mode & CORR) {
            compute_ref_bwd(p, input_fp, states_fp, c_states_fp,
                    diff_last_layer_fp, diff_last_iteration_fp,
                    diff_c_last_iteration_fp, weights_input_fp,
                    weights_states_fp, weights_peephole_fp, bias_fp,
                    dst_last_layer_fp, dst_last_iteration_fp,
                    dst_c_last_iteration_fp, dst_diff_input_fp,
                    dst_diff_states_fp, dst_diff_c_states_fp,
                    dst_diff_weights_input_fp, dst_diff_weights_states_fp,
                    dst_diff_weights_peephole_fp, dst_diff_bias_fp);

            int compare_fwd_status = OK;
            COMPARE_DAT(compare_fwd_status, dst_last_layer, dnnl_tnc);
            COMPARE_DAT(compare_fwd_status, dst_last_iteration, dnnl_ldnc);
            if (p.alg == VANILLA_LSTM)
                COMPARE_DAT(
                        compare_fwd_status, dst_c_last_iteration, dnnl_ldnc);
            SAFE_CLEAN(compare_fwd_status, WARN, cleanup);

            int compare_bwd_data_status = OK;
            COMPARE_DAT(compare_bwd_data_status, dst_diff_input, dnnl_tnc);
            COMPARE_DAT(compare_bwd_data_status, dst_diff_states, dnnl_ldnc);
            if (p.alg == VANILLA_LSTM)
                COMPARE_DAT(
                        compare_bwd_data_status, dst_diff_c_states, dnnl_ldnc);
            SAFE_CLEAN(compare_bwd_data_status, WARN, cleanup);

            int compare_bwd_weights_status = OK;
            COMPARE_DAT(compare_bwd_weights_status, dst_diff_weights_input,
                    dnnl_ldigo);
            COMPARE_DAT(compare_bwd_weights_status, dst_diff_weights_states,
                    dnnl_ldigo);
            if (p.is_lstm_peephole())
                COMPARE_DAT(compare_bwd_weights_status,
                        dst_diff_weights_peephole, dnnl_ldgo);
            COMPARE_DAT(compare_bwd_weights_status, dst_diff_bias, dnnl_ldgo);
            SAFE_CLEAN(compare_bwd_weights_status, WARN, cleanup);
        }
    }

    measure_perf(r->timer, c, args);
    cleanup();

    return OK;
}
} // namespace rnn<|MERGE_RESOLUTION|>--- conflicted
+++ resolved
@@ -552,24 +552,8 @@
 
     dnnl_primitive_attr_t dnnl_attr;
     create_dnnl_rnn_attr(p, &dnnl_attr);
-<<<<<<< HEAD
-    dnnl_status_t init_status = dnnl_success;
-    for (int i = 0; i < 1 + (int)is_bwd; i++) {
-        init_status = dnnl_primitive_desc_create(
-                &(rpd[i]), &(rd[i]), dnnl_attr, engine_tgt, NULL);
-        if (init_status == dnnl_unimplemented) {
-            dnnl_primitive_attr_destroy(dnnl_attr);
-            return r->state = UNIMPLEMENTED, OK;
-        } else
-            SAFE(init_status, WARN);
-
-        const char *impl_str = query_impl_info(rpd[i]);
-        BENCHDNN_PRINT(5, "dnnl implementation: %s\n", impl_str);
-    }
-=======
     dnnl_status_t init_status = dnnl_primitive_desc_create(
             &rpd, &rd, dnnl_attr, engine_tgt, NULL);
->>>>>>> d5f6d0bb
     dnnl_primitive_attr_destroy(dnnl_attr);
     if (init_status == dnnl_unimplemented) return r->state = UNIMPLEMENTED, OK;
     SAFE(init_status, WARN);
