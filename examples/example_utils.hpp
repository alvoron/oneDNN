/*******************************************************************************
* Copyright 2019 Intel Corporation
*
* Licensed under the Apache License, Version 2.0 (the "License");
* you may not use this file except in compliance with the License.
* You may obtain a copy of the License at
*
*     http://www.apache.org/licenses/LICENSE-2.0
*
* Unless required by applicable law or agreed to in writing, software
* distributed under the License is distributed on an "AS IS" BASIS,
* WITHOUT WARRANTIES OR CONDITIONS OF ANY KIND, either express or implied.
* See the License for the specific language governing permissions and
* limitations under the License.
*******************************************************************************/

#ifndef EXAMPLE_UTILS_HPP
#define EXAMPLE_UTILS_HPP

#include <algorithm>
<<<<<<< HEAD
#include <assert.h>
=======
#include <functional>
>>>>>>> bd6ff1e4
#include <iostream>
#include <stdexcept>
#include <stdlib.h>
#include <string>

#include "dnnl.hpp"
#include "dnnl_debug.h"

<<<<<<< HEAD
dnnl::engine::kind validate_engine_kind(dnnl::engine::kind akind) {
    // Checking if a GPU exists on the machine
    if (akind == dnnl::engine::kind::gpu) {
        if (dnnl::engine::get_count(dnnl::engine::kind::gpu) == 0) {
            std::cerr << "Application couldn't find GPU, please run with "
                         "CPU instead. Thanks!\n";
            exit(0);
        }
    }
    return akind;
}

dnnl::engine::kind parse_engine_kind(
=======
// Exception class to indicate that the example uses a feature that is not
// available on the current systems. It is not treated as an error then, but
// just notifies a user.
struct example_allows_unimplemented : public std::exception {
    example_allows_unimplemented(const char *message) noexcept
        : message(message) {}
    virtual const char *what() const noexcept override { return message; }
    const char *message;
};

// Runs example function with signature void() and catches errors.
// Returns `0` on success, `1` or DNNL error, and `2` on example error.
inline int handle_example_errors(std::function<void()> example) {
    int exit_code = 0;

    try {
        example();
    } catch (example_allows_unimplemented &e) {
        std::cout << e.message << std::endl;
        exit_code = 0;
    } catch (dnnl::error &e) {
        std::cout << "DNNL error caught: " << std::endl
                  << "\tStatus: " << dnnl_status2str(e.status) << std::endl
                  << "\tMessage: " << e.what() << std::endl;
        exit_code = 1;
    } catch (std::exception &e) {
        std::cout << "Error in the example: " << e.what() << std::endl;
        exit_code = 2;
    }

    std::cout << "Example " << (exit_code ? "failed" : "passed") << std::endl;
    return exit_code;
}

// Same as above, but for functions with signature void(int argc, char **argv).
inline int handle_example_errors(
        std::function<void(int, char **)> example, int argc, char **argv) {
    return handle_example_errors([&]() { example(argc, argv); });
}

// Same as above, but for functions with signature void(dnnl::engine::kind).
inline int handle_example_errors(
        std::function<void(dnnl::engine::kind)> example,
        dnnl::engine::kind engine_kind) {
    return handle_example_errors([&]() { example(engine_kind); });
}

inline dnnl::engine::kind parse_engine_kind(
>>>>>>> bd6ff1e4
        int argc, char **argv, int extra_args = 0) {
    // Returns default engine kind, i.e. CPU, if none given
    if (argc == 1) {
        return validate_engine_kind(dnnl::engine::kind::cpu);
    } else if (argc <= extra_args + 2) {
        std::string engine_kind_str = argv[1];
        // Checking the engine type, i.e. CPU or GPU
        if (engine_kind_str == "cpu") {
            return validate_engine_kind(dnnl::engine::kind::cpu);
        } else if (engine_kind_str == "gpu") {
<<<<<<< HEAD
            return validate_engine_kind(dnnl::engine::kind::gpu);
=======
            // Checking if a GPU exists on the machine
            if (dnnl::engine::get_count(dnnl::engine::kind::gpu) == 0) {
                std::cout << "Could not find compatible GPU" << std::endl
                          << "Please run the example with CPU instead"
                          << std::endl;
                exit(1);
            }
            return dnnl::engine::kind::gpu;
>>>>>>> bd6ff1e4
        }
    }

    // If all above fails, the example should be ran properly
    std::cout << "Inappropriate engine kind" << std::endl
              << "Please run example like this" << argv[0] << " [cpu|gpu]"
              << (extra_args ? " [extra arguments]" : "") << std::endl;
    exit(1);
}

// Read from memory, write to handle
inline void read_from_dnnl_memory(void *handle, dnnl::memory &mem) {
    dnnl::engine eng = mem.get_engine();
    size_t size = mem.get_desc().get_size();

<<<<<<< HEAD
#if DNNL_WITH_SYCL
    bool is_cpu_sycl = (DNNL_CPU_RUNTIME == DNNL_RUNTIME_SYCL
            && eng.get_kind() == dnnl::engine::kind::cpu);
    bool is_gpu_sycl = (DNNL_GPU_RUNTIME == DNNL_RUNTIME_SYCL
            && eng.get_kind() == dnnl::engine::kind::gpu);
    if (is_cpu_sycl || is_gpu_sycl) {
#ifdef DNNL_USE_SYCL_BUFFERS
        auto buffer = mem.get_sycl_buffer<uint8_t>();
        auto src = buffer.get_access<cl::sycl::access::mode::read>();
        uint8_t *src_ptr = src.get_pointer();
#elif defined(DNNL_USE_DPCPP_USM)
        uint8_t *src_ptr = (uint8_t *)mem.get_data_handle();
#else
#error "Not expected"
#endif
        for (size_t i = 0; i < size; ++i)
            ((uint8_t *)handle)[i] = src_ptr[i];
        return;
=======
    if (eng.get_kind() == dnnl::engine::kind::cpu) {
        uint8_t *src = static_cast<uint8_t *>(mem.get_data_handle());
        for (size_t i = 0; i < bytes; ++i)
            ((uint8_t *)handle)[i] = src[i];
>>>>>>> bd6ff1e4
    }
#endif
#if DNNL_GPU_RUNTIME == DNNL_RUNTIME_OCL
    if (eng.get_kind() == dnnl::engine::kind::gpu) {
        dnnl::stream s(eng);
        cl_command_queue q = s.get_ocl_command_queue();
        cl_mem m = mem.get_ocl_mem_object();

        cl_int ret = clEnqueueReadBuffer(
                q, m, CL_TRUE, 0, size, handle, 0, NULL, NULL);
        if (ret != CL_SUCCESS)
<<<<<<< HEAD
            throw std::runtime_error("clEnqueueReadBuffer failed. Status Code: "
                    + std::to_string(ret) + "\n");
        return;
=======
            throw std::runtime_error("clEnqueueReadBuffer failed");
>>>>>>> bd6ff1e4
    }
#endif

    if (eng.get_kind() == dnnl::engine::kind::cpu) {
        uint8_t *src = static_cast<uint8_t *>(mem.get_data_handle());
        for (size_t i = 0; i < size; ++i)
            ((uint8_t *)handle)[i] = src[i];
        return;
    }

    assert(!"not expected");
}

// Read from handle, write to memory
inline void write_to_dnnl_memory(void *handle, dnnl::memory &mem) {
    dnnl::engine eng = mem.get_engine();
    size_t size = mem.get_desc().get_size();

<<<<<<< HEAD
#if DNNL_WITH_SYCL
    bool is_cpu_sycl = (DNNL_CPU_RUNTIME == DNNL_RUNTIME_SYCL
            && eng.get_kind() == dnnl::engine::kind::cpu);
    bool is_gpu_sycl = (DNNL_GPU_RUNTIME == DNNL_RUNTIME_SYCL
            && eng.get_kind() == dnnl::engine::kind::gpu);
    if (is_cpu_sycl || is_gpu_sycl) {
#ifdef DNNL_USE_SYCL_BUFFERS
        auto buffer = mem.get_sycl_buffer<uint8_t>();
        auto dst = buffer.get_access<cl::sycl::access::mode::write>();
        uint8_t *dst_ptr = dst.get_pointer();
#elif defined(DNNL_USE_DPCPP_USM)
        uint8_t *dst_ptr = (uint8_t *)mem.get_data_handle();
#else
#error "Not expected"
#endif
        for (size_t i = 0; i < size; ++i)
            dst_ptr[i] = ((uint8_t *)handle)[i];
        return;
=======
    if (eng.get_kind() == dnnl::engine::kind::cpu) {
        uint8_t *dst = static_cast<uint8_t *>(mem.get_data_handle());
        for (size_t i = 0; i < bytes; ++i)
            dst[i] = ((uint8_t *)handle)[i];
>>>>>>> bd6ff1e4
    }
#endif
#if DNNL_GPU_RUNTIME == DNNL_RUNTIME_OCL
    if (eng.get_kind() == dnnl::engine::kind::gpu) {
        dnnl::stream s(eng);
        cl_command_queue q = s.get_ocl_command_queue();
        cl_mem m = mem.get_ocl_mem_object();

        cl_int ret = clEnqueueWriteBuffer(
                q, m, CL_TRUE, 0, size, handle, 0, NULL, NULL);
        if (ret != CL_SUCCESS)
<<<<<<< HEAD
            throw std::runtime_error(
                    "clEnqueueWriteBuffer failed. Status Code: "
                    + std::to_string(ret) + "\n");
        return;
=======
            throw std::runtime_error("clEnqueueWriteBuffer failed");
>>>>>>> bd6ff1e4
    }
#endif

    if (eng.get_kind() == dnnl::engine::kind::cpu) {
        uint8_t *dst = static_cast<uint8_t *>(mem.get_data_handle());
        for (size_t i = 0; i < size; ++i)
            dst[i] = ((uint8_t *)handle)[i];
        return;
    }

    assert(!"not expected");
}

#endif<|MERGE_RESOLUTION|>--- conflicted
+++ resolved
@@ -18,11 +18,8 @@
 #define EXAMPLE_UTILS_HPP
 
 #include <algorithm>
-<<<<<<< HEAD
 #include <assert.h>
-=======
 #include <functional>
->>>>>>> bd6ff1e4
 #include <iostream>
 #include <stdexcept>
 #include <stdlib.h>
@@ -31,21 +28,18 @@
 #include "dnnl.hpp"
 #include "dnnl_debug.h"
 
-<<<<<<< HEAD
 dnnl::engine::kind validate_engine_kind(dnnl::engine::kind akind) {
     // Checking if a GPU exists on the machine
     if (akind == dnnl::engine::kind::gpu) {
         if (dnnl::engine::get_count(dnnl::engine::kind::gpu) == 0) {
-            std::cerr << "Application couldn't find GPU, please run with "
-                         "CPU instead. Thanks!\n";
+            std::cout << "Application couldn't find GPU, please run with CPU "
+                         "instead.\n";
             exit(0);
         }
     }
     return akind;
 }
 
-dnnl::engine::kind parse_engine_kind(
-=======
 // Exception class to indicate that the example uses a feature that is not
 // available on the current systems. It is not treated as an error then, but
 // just notifies a user.
@@ -94,7 +88,6 @@
 }
 
 inline dnnl::engine::kind parse_engine_kind(
->>>>>>> bd6ff1e4
         int argc, char **argv, int extra_args = 0) {
     // Returns default engine kind, i.e. CPU, if none given
     if (argc == 1) {
@@ -105,18 +98,7 @@
         if (engine_kind_str == "cpu") {
             return validate_engine_kind(dnnl::engine::kind::cpu);
         } else if (engine_kind_str == "gpu") {
-<<<<<<< HEAD
             return validate_engine_kind(dnnl::engine::kind::gpu);
-=======
-            // Checking if a GPU exists on the machine
-            if (dnnl::engine::get_count(dnnl::engine::kind::gpu) == 0) {
-                std::cout << "Could not find compatible GPU" << std::endl
-                          << "Please run the example with CPU instead"
-                          << std::endl;
-                exit(1);
-            }
-            return dnnl::engine::kind::gpu;
->>>>>>> bd6ff1e4
         }
     }
 
@@ -132,7 +114,6 @@
     dnnl::engine eng = mem.get_engine();
     size_t size = mem.get_desc().get_size();
 
-<<<<<<< HEAD
 #if DNNL_WITH_SYCL
     bool is_cpu_sycl = (DNNL_CPU_RUNTIME == DNNL_RUNTIME_SYCL
             && eng.get_kind() == dnnl::engine::kind::cpu);
@@ -151,12 +132,6 @@
         for (size_t i = 0; i < size; ++i)
             ((uint8_t *)handle)[i] = src_ptr[i];
         return;
-=======
-    if (eng.get_kind() == dnnl::engine::kind::cpu) {
-        uint8_t *src = static_cast<uint8_t *>(mem.get_data_handle());
-        for (size_t i = 0; i < bytes; ++i)
-            ((uint8_t *)handle)[i] = src[i];
->>>>>>> bd6ff1e4
     }
 #endif
 #if DNNL_GPU_RUNTIME == DNNL_RUNTIME_OCL
@@ -168,13 +143,8 @@
         cl_int ret = clEnqueueReadBuffer(
                 q, m, CL_TRUE, 0, size, handle, 0, NULL, NULL);
         if (ret != CL_SUCCESS)
-<<<<<<< HEAD
-            throw std::runtime_error("clEnqueueReadBuffer failed. Status Code: "
-                    + std::to_string(ret) + "\n");
-        return;
-=======
             throw std::runtime_error("clEnqueueReadBuffer failed");
->>>>>>> bd6ff1e4
+        return;
     }
 #endif
 
@@ -193,7 +163,6 @@
     dnnl::engine eng = mem.get_engine();
     size_t size = mem.get_desc().get_size();
 
-<<<<<<< HEAD
 #if DNNL_WITH_SYCL
     bool is_cpu_sycl = (DNNL_CPU_RUNTIME == DNNL_RUNTIME_SYCL
             && eng.get_kind() == dnnl::engine::kind::cpu);
@@ -212,12 +181,6 @@
         for (size_t i = 0; i < size; ++i)
             dst_ptr[i] = ((uint8_t *)handle)[i];
         return;
-=======
-    if (eng.get_kind() == dnnl::engine::kind::cpu) {
-        uint8_t *dst = static_cast<uint8_t *>(mem.get_data_handle());
-        for (size_t i = 0; i < bytes; ++i)
-            dst[i] = ((uint8_t *)handle)[i];
->>>>>>> bd6ff1e4
     }
 #endif
 #if DNNL_GPU_RUNTIME == DNNL_RUNTIME_OCL
@@ -229,14 +192,8 @@
         cl_int ret = clEnqueueWriteBuffer(
                 q, m, CL_TRUE, 0, size, handle, 0, NULL, NULL);
         if (ret != CL_SUCCESS)
-<<<<<<< HEAD
-            throw std::runtime_error(
-                    "clEnqueueWriteBuffer failed. Status Code: "
-                    + std::to_string(ret) + "\n");
-        return;
-=======
             throw std::runtime_error("clEnqueueWriteBuffer failed");
->>>>>>> bd6ff1e4
+        return;
     }
 #endif
 
