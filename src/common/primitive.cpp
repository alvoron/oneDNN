--- conflicted
+++ resolved
@@ -66,34 +66,11 @@
 
     if (dnnl_verbose()->level) {
         double ms = get_msec();
-<<<<<<< HEAD
         status = stream->enqueue_primitive(primitive, ctx);
-        // Do not output execution time for GPU engines unless the verbose
-        // level is at least gpu_exec_time_level
-        if (stream->engine()->kind() == engine_kind::gpu
-                && dnnl_verbose()->level < gpu_exec_time_level) {
-            printf("dnnl_verbose,exec,%s\n", primitive->pd()->info());
-        } else {
-            // GPU engines require synchronization to measure actual time
-            // For CPU engines wait() is no-op
-            stream->wait();
-            ms = get_msec() - ms;
-        }
-
-        engine_kind_t engine_kind = stream->engine()->kind();
-        if (engine_kind == engine_kind::cpu
-                || (engine_kind == engine_kind::gpu
-                        && dnnl_verbose()->level >= gpu_exec_time_level)) {
-            printf("dnnl_verbose,exec,%s,%g\n", primitive->pd()->info(), ms);
-            fflush(0);
-        }
-=======
-        status = primitive->execute(ctx);
         stream->wait();
         ms = get_msec() - ms;
         printf("dnnl_verbose,exec,%s,%g\n", primitive->pd()->info(), ms);
         fflush(0);
->>>>>>> 642d3bbb
     } else {
         status = stream->enqueue_primitive(primitive, ctx);
     }
