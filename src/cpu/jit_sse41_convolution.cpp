/*******************************************************************************
* Copyright 2017-2018 Intel Corporation
*
* Licensed under the Apache License, Version 2.0 (the "License");
* you may not use this file except in compliance with the License.
* You may obtain a copy of the License at
*
*     http://www.apache.org/licenses/LICENSE-2.0
*
* Unless required by applicable law or agreed to in writing, software
* distributed under the License is distributed on an "AS IS" BASIS,
* WITHOUT WARRANTIES OR CONDITIONS OF ANY KIND, either express or implied.
* See the License for the specific language governing permissions and
* limitations under the License.
*******************************************************************************/

#include "dnnl_types.h"

#include "c_types_map.hpp"
#include "dnnl_thread.hpp"
#include "jit_sse41_convolution.hpp"

namespace dnnl {
namespace impl {
namespace cpu {

using namespace dnnl::impl::status;
using namespace dnnl::impl::utils;

#define src_blk_off(f, n, c, h, w) \
    (pd()->ndims() == 3) ? (f).blk_off(n, c, w) : (f).blk_off(n, c, h, w)

#define wht_blk_off_(f, g, ...) \
    pd()->with_groups() ? (f).blk_off(g, __VA_ARGS__) : (f).blk_off(__VA_ARGS__)
#define wht_blk_off(f, g, oc, ic, kh, kw) \
    pd()->ndims() == 3 ? wht_blk_off_(f, g, oc, ic, kw) \
                       : wht_blk_off_(f, g, oc, ic, kh, kw)

void jit_sse41_convolution_fwd_t::execute_forward(const exec_ctx_t &ctx) const {
    auto src = CTX_IN_MEM(const data_t *, DNNL_ARG_SRC);
    auto weights = CTX_IN_MEM(const data_t *, DNNL_ARG_WEIGHTS);
    auto bias = CTX_IN_MEM(const data_t *, DNNL_ARG_BIAS);
    auto dst = CTX_OUT_MEM(data_t *, DNNL_ARG_DST);

    const memory_desc_wrapper src_d(pd()->src_md());
    const memory_desc_wrapper dst_d(pd()->dst_md());
    const memory_desc_wrapper weights_d(pd()->weights_md(0));
    const memory_desc_wrapper bias_d(pd()->weights_md(1));

    const auto &jcp = kernel_->jcp;

    int ocb_work = div_up(jcp.nb_oc, jcp.nb_oc_blocking);
    const size_t work_amount = jcp.mb * jcp.ngroups * ocb_work * jcp.oh;

    parallel(0, [&](const int ithr, const int nthr) {
        size_t start {0}, end {0};
        balance211(work_amount, nthr, ithr, start, end);

        int icbb = 0;
        while (icbb < jcp.nb_ic) {
            int icb_step = jcp.nb_ic_blocking;
            int icb_step_rem = jcp.nb_ic - icbb;
            if (icb_step_rem < jcp.nb_ic_blocking_max) icb_step = icb_step_rem;

            size_t n {0}, g {0}, ocbb {0}, oh {0};
            nd_iterator_init(start, n, jcp.mb, g, jcp.ngroups, ocbb, ocb_work,
                    oh, jcp.oh);
            for (size_t iwork = start; iwork < end; ++iwork) {
                int ocb = ocbb * jcp.nb_oc_blocking;
                int ocb_num = jcp.nb_oc_blocking;

                for (int icb = icbb; icb < icbb + icb_step; ++icb) {
                    auto par_conv = jit_conv_call_s();

                    const int ij = oh * jcp.stride_h;
                    const int i_t_overflow = nstl::max(0, jcp.t_pad - ij);
                    const int i_b_overflow
                            = nstl::max(jcp.ih,
                                      ij + (jcp.kh - 1) * (jcp.dilate_h + 1)
                                              - jcp.t_pad + 1)
                            - jcp.ih;

                    const size_t _oc = g * jcp.nb_oc + ocb;
                    const size_t _ic = g * jcp.nb_ic + icb;

                    const int ih = nstl::max(ij - jcp.t_pad
                                    + div_up(i_t_overflow, (jcp.dilate_h + 1))
                                            * (jcp.dilate_h + 1),
                            0);
                    par_conv.src = &src[src_blk_off(src_d, n, _ic, ih, 0)];

                    par_conv.dst = &dst[src_blk_off(dst_d, n, _oc, oh, 0)];

                    const int wh = div_up(i_t_overflow, (jcp.dilate_h + 1));
                    par_conv.filt = &weights[wht_blk_off(
                            weights_d, g, ocb, icb, wh, 0)];

                    if (icb == 0) {
                        if (bias)
                            par_conv.bias
                                    = &bias[bias_d.blk_off(_oc * jcp.oc_block)];
                        par_conv.flags |= FLAG_IC_FIRST;
                    }

                    if (jcp.with_eltwise && icb + 1 == jcp.nb_ic) {
                        par_conv.flags |= FLAG_IC_LAST;
                    }

                    par_conv.oc_blocks
                            = nstl::min(ocb + ocb_num, jcp.nb_oc) - ocb;

                    par_conv.kw_padding = 0;
                    const int kh_padding = jcp.kh
                            - div_up(i_t_overflow, (jcp.dilate_h + 1))
                            - div_up(i_b_overflow, (jcp.dilate_h + 1));
                    par_conv.kh_padding = nstl::max(0, kh_padding);
                    kernel_->jit_ker(&par_conv);
                }
                nd_iterator_step(
                        n, jcp.mb, g, jcp.ngroups, ocbb, ocb_work, oh, jcp.oh);
            }
            icbb += icb_step;
        }
    });

<<<<<<< HEAD
    if (pd()->wants_zero_pad_dst()) ctx.memory(MKLDNN_ARG_DST)->zero_pad(ctx);
=======
    if (pd()->wants_zero_pad_dst()) ctx.memory(DNNL_ARG_DST)->zero_pad();
>>>>>>> 31aec04b
}

} // namespace cpu
} // namespace impl
} // namespace dnnl<|MERGE_RESOLUTION|>--- conflicted
+++ resolved
@@ -123,11 +123,7 @@
         }
     });
 
-<<<<<<< HEAD
-    if (pd()->wants_zero_pad_dst()) ctx.memory(MKLDNN_ARG_DST)->zero_pad(ctx);
-=======
-    if (pd()->wants_zero_pad_dst()) ctx.memory(DNNL_ARG_DST)->zero_pad();
->>>>>>> 31aec04b
+    if (pd()->wants_zero_pad_dst()) ctx.memory(DNNL_ARG_DST)->zero_pad(ctx);
 }
 
 } // namespace cpu
