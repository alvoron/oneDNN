/*******************************************************************************
* Copyright 2018-2020 Intel Corporation
*
* Licensed under the Apache License, Version 2.0 (the "License");
* you may not use this file except in compliance with the License.
* You may obtain a copy of the License at
*
*     http://www.apache.org/licenses/LICENSE-2.0
*
* Unless required by applicable law or agreed to in writing, software
* distributed under the License is distributed on an "AS IS" BASIS,
* WITHOUT WARRANTIES OR CONDITIONS OF ANY KIND, either express or implied.
* See the License for the specific language governing permissions and
* limitations under the License.
*******************************************************************************/

#include <cstdint>
#if defined(_MSC_VER)
#include <malloc.h>
#endif

#include "gemm_driver.hpp"

#include "common/bfloat16.hpp"
#include "dnnl_traits.hpp"
#include "dnnl_types.h"
#include "f32/gemm_utils_f32.hpp"
#include "f32/jit_avx512_common_gemm_f32.hpp"
#include "f32/jit_avx_gemm_f32.hpp"
#include "gemm_info.hpp"
#include "gemm_partition.hpp"
#include "gemm_threading.hpp"
#include "gemm_utils.hpp"
#include "gemv_driver.hpp"
#include "jit_generator.hpp"
#include "nstl.hpp"
#include "s8x8s32/jit_avx512_core_gemv_s8x8s32.hpp"
#include "utils.hpp"

namespace dnnl {
namespace impl {
namespace cpu {

template <typename c_type>
struct alignas(64) gemm_per_thread_t {
    volatile int32_t result;
    volatile int32_t compute_done;
    int32_t thr_k_stride;
    int32_t nthr_k;
    dim_t ldc_local;
    dim_t ldc_global;
    c_type *c_local;
    c_type *volatile c_global;
    gemm_slice_t slice;
};

template <typename T>
int get_vector_length() {
    int v_bytes;

    if (mayiuse(avx512_core))
        v_bytes = cpu_isa_traits<avx512_core>::vlen;
    else if (mayiuse(avx))
        v_bytes = cpu_isa_traits<avx>::vlen;
    else
        v_bytes = cpu_isa_traits<sse41>::vlen;

    return v_bytes / sizeof(T);
}

template <typename c_type>
static inline void round_to_nearest(c_type *rounded_val, double fp_val) {
    if (fp_val >= 0.) {
        fp_val += 0.5;
        if (fp_val > INT32_MAX) { fp_val = INT32_MAX; }
    } else {
        fp_val -= 0.5;
        if (fp_val < INT32_MIN) { fp_val = INT32_MIN; }
    }
    *rounded_val = (c_type)fp_val;
}

template <typename c_type>
static inline void add_results(const dim_t m, const dim_t n, const float alpha,
        const float beta, const c_type *c_partial_sum, const dim_t ldcp,
        c_type *c_data, const dim_t ldc, const c_type *co,
        offset_type offsetc) {

    for (dim_t j = 0; j < n; ++j) {
        for (dim_t i = 0; i < m; ++i) {
            c_type ctemp = c_partial_sum[i + j * ldcp];

            if (alpha == 1.0f) {
                if (beta == 0.0f) {
                    c_data[i + j * ldc] = ctemp;
                } else {
                    double c_float = (double)beta * (double)c_data[i + j * ldc];
                    c_float += (double)ctemp;
                    round_to_nearest(&c_data[i + j * ldc], c_float);
                }
            } else if (alpha == -1.0f) {
                if (beta == 0.0f) {
                    c_data[i + j * ldc] = -ctemp;
                } else {
                    double c_float = (double)beta * (double)c_data[i + j * ldc];
                    c_float -= (double)ctemp;
                    round_to_nearest(&c_data[i + j * ldc], c_float);
                }
            } else {
                if (beta == 0.0f) {
                    double c_float = alpha * (double)ctemp;
                    round_to_nearest(&c_data[i + j * ldc], c_float);
                } else {
                    double c_float = alpha * (double)ctemp
                            + beta * (double)c_data[i + j * ldc];
                    round_to_nearest(&c_data[i + j * ldc], c_float);
                }
            }

            if (offsetc == offset_type::fixed) {
                c_data[i + j * ldc] += co[0];
            } else if (offsetc == offset_type::row) {
                c_data[i + j * ldc] += co[j];
            } else if (offsetc == offset_type::column) {
                c_data[i + j * ldc] += co[i];
            }
        }
    }
}

template <typename a_type, typename b_type, typename c_type>
static inline dim_t get_k_padd(
        int ithr, dim_t k, const gemm_info_t<a_type, b_type, c_type> *arg) {
    if (arg->a_packed) {
        dim_t block_m, block_k;
        arg->a_packed->get_blocking(ithr, block_m, block_k);
        return block_k;
    } else if (arg->b_packed) {
        dim_t block_n, block_k;
        arg->b_packed->get_blocking(ithr, block_k, block_n);
        return block_k;
    } else {
        dim_t k_padd = 0;

        if (k <= arg->bk_traditional) {
            k_padd = utils::rnd_up(k, arg->uk);
            k_padd = nstl::max(dim_t(128), k_padd);
        } else if (k < 2 * arg->bk)
            k_padd = utils::rnd_up((k + 1) / 2, arg->uk);
        else
            k_padd = arg->bk;

        return k_padd;
    }
}

template <typename a_type, typename b_type, typename c_type>
static inline dim_t get_m_padd(
        int ithr, dim_t m, const gemm_info_t<a_type, b_type, c_type> *arg) {
    if (arg->a_packed) {
        dim_t block_m, block_k;
        arg->a_packed->get_blocking(ithr, block_m, block_k);
        return block_m;
    } else
        return utils::rnd_up(
                nstl::min(nstl::max(m, arg->um), arg->bm), arg->um);
}

template <typename a_type, typename b_type, typename c_type>
static inline dim_t get_m_padd_parallel_a(int ithr, dim_t m,
        const gemm_info_t<a_type, b_type, c_type> *arg, int nthrs) {
    auto m_padd = get_m_padd(ithr, m, arg);

    if (!arg->a_packed) {
        constexpr auto multiplier = 10;

        m_padd *= nstl::max(nthrs, multiplier);
        if (m_padd > m) m_padd = utils::rnd_up(m, arg->um);
    }

    return m_padd;
}

template <typename a_type, typename b_type, typename c_type>
static inline dim_t get_n_padd(int ithr, dim_t n, dim_t k,
        const gemm_info_t<a_type, b_type, c_type> *arg) {
    if (arg->b_packed) {
        dim_t block_n, block_k;
        arg->b_packed->get_blocking(ithr, block_k, block_n);
        return block_n;
    } else {
        auto bn = (k < arg->blocking_small_k) ? arg->bn_small_k : arg->bn;
        return utils::rnd_up(nstl::min(nstl::max(n, arg->un), bn), arg->un);
    }
}

static inline void *align(void *ptr, size_t alignment) {
    return (void *)utils::rnd_up((uintptr_t)ptr, alignment);
}

template <typename scale_t, typename mat_t>
void scale_matrix(
        dim_t m, dim_t n, scale_t alpha, mat_t *__restrict p_mat, dim_t ld) {
    if (data_traits<mat_t>::data_type == data_type::f32) {
        for (dim_t j = 0; j < n; j++) {
            for (dim_t i = 0; i < m; i++) {
                p_mat[i + j * ld] = (mat_t)((scale_t)p_mat[i + j * ld] * alpha);
            }
        }
    }
}

template <typename mat_t>
static void sum_matrices(dim_t m, dim_t n, mat_t *__restrict dst, dim_t ld_dst,
        mat_t *__restrict src, dim_t ld_src) {

    for (dim_t j = 0; j < n; j++) {
        PRAGMA_OMP_SIMD()
        for (int i = 0; i < m; i++)
            dst[i + j * ld_dst] += src[i + j * ld_src];
    }
}

template <typename c_type>
static void sum_k_blocks(
        int ithr, gemm_per_thread_t<c_type> *thread_arg, bool wait) {

    auto m = thread_arg[ithr].slice.m;
    auto n = thread_arg[ithr].slice.n;
    auto ithr_k = thread_arg[ithr].slice.ithr_k;
    auto nthr_k = thread_arg[ithr].nthr_k;
    auto stride = thread_arg[ithr].thr_k_stride;
    dim_t n0, nn;

    partition_1d(ithr_k, nthr_k, n, n0, nn);

    auto get_thread_arg = [&](int thr_k) -> gemm_per_thread_t<c_type> & {
        return thread_arg[ithr + (thr_k - ithr_k) * stride];
    };

    auto wait_thread = [&](int thr_k) {
        if (wait) {
            auto &tk_arg = get_thread_arg(thr_k);
            while (!tk_arg.compute_done) {}
        }
    };

    auto add_thread_results = [&](int thr_k) {
        auto &tk_arg = get_thread_arg(thr_k);

        sum_matrices(m, nn, tk_arg.c_global + n0 * tk_arg.ldc_global,
                tk_arg.ldc_global, tk_arg.c_local + n0 * tk_arg.ldc_local,
                tk_arg.ldc_local);
    };

    // First accumulate this thread's results while they are in cache.
    if (ithr_k > 0) {
        wait_thread(0);
        add_thread_results(ithr_k);
    }

    // Then accumulate the others.
    for (int thr_k = 1; thr_k < nthr_k; thr_k++) {
        if (thr_k != ithr_k) {
            wait_thread(thr_k);
            add_thread_results(thr_k);
        }
    }
}

template <typename a_type, typename b_type, typename c_type>
static dnnl_status_t pack_no_copy(gemm_info_t<a_type, b_type, c_type> *arg) {

    if (arg->packing == pack_type::pack_a) {
        return gemm_utils::pack_no_copy(arg->a, arg->lda, arg->m, arg->k,
                arg->transa, arg->alpha, arg->pack_dst);
    } else {
        return gemm_utils::pack_no_copy(arg->b, arg->ldb, arg->k, arg->n,
                arg->transb, arg->alpha, arg->pack_dst);
    }
}

template <typename a_type, typename b_type, typename c_type>
static dnnl_status_t gemm_packing_driver(int ithr, dim_t m, dim_t n, dim_t k,
        const a_type *a, const b_type *b,
        const gemm_info_t<a_type, b_type, c_type> *arg) {

    if (m <= 0 || n <= 0) return dnnl_success;

    gemm_pack_storage_t *pack_dst = arg->pack_dst;

    if (!pack_dst->is_first_thread_in_slice(ithr)) return dnnl_success;

    dim_t block_r, block_c;
    pack_dst->get_blocking(ithr, block_r, block_c);

    auto do_a = (arg->packing == pack_type::pack_a);
    auto mn = do_a ? m : n;
    auto mn_padd = do_a ? block_r : block_c;
    auto k_padd = do_a ? block_c : block_r;
    dim_t mn_stride, k_stride;

    if (do_a) {
        mn_stride = (arg->transa == no_trans) ? 1 : arg->lda;
        k_stride = (arg->transa == no_trans) ? arg->lda : 1;
    } else {
        mn_stride = (arg->transb == no_trans) ? arg->ldb : 1;
        k_stride = (arg->transb == no_trans) ? 1 : arg->ldb;
    }

    dim_t blk_k = 0;
    for (dim_t Bk = 0; Bk < k; Bk += k_padd, blk_k++) {
        dim_t nk = nstl::min(k - Bk, k_padd);

        for (dim_t Bmn = 0; Bmn < mn; Bmn += mn_padd) {
            dim_t nmn = nstl::min(mn - Bmn, mn_padd);

            if (do_a) {
                auto a_src = a + mn_stride * Bmn + k_stride * Bk;
                auto a_dst = pack_dst->matrix<a_type>(ithr, Bmn, Bk);
                auto a_row_sum = pack_dst->row_sums<c_type>(ithr, Bmn, blk_k);

                arg->copyA(&nk, &nmn, a_src, &arg->lda, &arg->alpha, a_dst,
                        NULL, NULL, a_row_sum);
            } else {
                auto b_src = b + mn_stride * Bmn + k_stride * Bk;
                auto b_dst = pack_dst->matrix<b_type>(ithr, Bk, Bmn);
                auto b_col_sum = pack_dst->col_sums<c_type>(ithr, blk_k, Bmn);

                arg->copyB(&nk, &nmn, b_src, &arg->ldb, &arg->alpha, b_dst,
                        NULL, NULL, b_col_sum);
            }
        }
    }

    return dnnl_success;
}

template <typename a_type, typename b_type, typename c_type>
void gemm_kernel(const dim_t m, const dim_t n, const dim_t k, const float alpha,
        const a_type *a, const b_type *b, float beta, c_type *c,
        const dim_t ldc, const c_type *a_row_sum, const c_type *b_col_sum,
        const c_type *co, offset_type offsetc,
        const gemm_info_t<a_type, b_type, c_type> *arg) {

#if DNNL_WITH_SYCL
    std::vector<c_type> col_offset_vec(m);
    std::vector<c_type> row_offset_vec(n);
    c_type *col_offset = col_offset_vec.data();
    c_type *row_offset = row_offset_vec.data();
#else
    // Since m and n are limited by blocking, stack overflow may not happen;
    // it's up to 32kB
#if !defined(_MSC_VER)
    c_type col_offset[m];
    c_type row_offset[n];
#else
    c_type *col_offset = (c_type *)_alloca(sizeof(*col_offset) * m);
    c_type *row_offset = (c_type *)_alloca(sizeof(*row_offset) * n);
#endif
#endif

    bool col_req = false;
    bool row_req = false;

    constexpr bool is_int8 = utils::one_of(
            data_traits<a_type>::data_type, data_type::s8, data_type::u8);
    if (is_int8) {
        a_type ao = arg->ao;
        uint8_t bo = arg->bo;
        c_type co_0 = offsetc == offset_type::none ? 0 : co[0];

        if (bo != 0 || offsetc == offset_type::column) col_req = true;
        if (ao != 0 || offsetc == offset_type::row) row_req = true;

        // It needs one of column or row offsets, but it doesn't need both
        if ((ao != 0 && bo != 0)
                || (offsetc == offset_type::fixed && co_0 != 0)) {
            if (!col_req && !row_req) {
                if (m <= n) {
                    col_req = true;
                } else {
                    row_req = true;
                }
            }
        }

        if (col_req) {
            for (dim_t i = 0; i < m; i++)
                col_offset[i] = 0;

            if (offsetc == offset_type::column) {
                for (dim_t i = 0; i < m; i++)
                    col_offset[i] += co[i];
            }

            if (bo != 0 && a_row_sum) {
                for (dim_t i = 0; i < m; i++)
                    col_offset[i] -= bo * a_row_sum[i];
            }
        }

        if (row_req) {
            for (dim_t i = 0; i < n; i++)
                row_offset[i] = 0;

            if (offsetc == offset_type::row) {
                for (dim_t i = 0; i < n; i++)
                    row_offset[i] += co[i];
            }

            if (ao != 0 && b_col_sum) {
                for (dim_t i = 0; i < n; i++)
                    row_offset[i] -= ao * b_col_sum[i];
            }
        }

        if (offsetc == offset_type::fixed && co_0 != 0) {
            if (col_req) {
                for (dim_t i = 0; i < m; i++)
                    col_offset[i] += co_0;
            } else {
                for (dim_t i = 0; i < n; i++)
                    row_offset[i] += co_0;
            }
        }

        if (ao != 0 && bo != 0) {
            if (col_req) {
                for (dim_t i = 0; i < m; i++)
                    col_offset[i] += (c_type)k * ao * bo;
            } else {
                for (dim_t i = 0; i < n; i++)
                    row_offset[i] += (c_type)k * ao * bo;
            }
        }
    }

    bool isBeta0 = beta == 0.0f;

    /* Column and row offsets are ignored by non-integer compute kernels.
     * Scaling is done only for bfloat16 kernels.
     */
    arg->kernel[isBeta0][col_req][row_req](
            &m, &n, &k, &alpha, a, b, c, ldc, col_offset, row_offset);
    msan_unpoison_matrix(c, m, n, ldc, sizeof(*c));

    // sgemm kernels don't support bias yet.
    if (data_traits<a_type>::data_type == data_type::f32) {
        if (co && offsetc == offset_type::column) {
            for (dim_t j = 0; j < n; j++) {
                for (dim_t i = 0; i < m; i++) {
                    c[i + j * ldc] += co[i];
                }
            }
        }
    }
}

template <typename a_type, typename b_type, typename c_type>
static dnnl_status_t gemm_kernel_driver(int ithr, dim_t m, dim_t n, dim_t k,
        const a_type *a, const b_type *b, float beta, c_type *c, dim_t ldc,
        offset_type offsetc, const c_type *co,
        const gemm_info_t<a_type, b_type, c_type> *arg) {

    if (arg->packing != pack_type::none)
        return gemm_packing_driver(ithr, m, n, k, a, b, arg);

    if (m <= 0 || n <= 0) return dnnl_success;

    dim_t lda = arg->lda;
    dim_t ldb = arg->ldb;

    float alpha = arg->alpha;

    constexpr bool is_int8 = utils::one_of(
            data_traits<a_type>::data_type, data_type::s8, data_type::u8);

    const std::shared_ptr<const gemm_pack_storage_t> &a_packed = arg->a_packed;
    const std::shared_ptr<const gemm_pack_storage_t> &b_packed = arg->b_packed;

    // Scaling C matrix.
    if (!is_int8 && beta != 1.0f && beta != 0.0f) {
        scale_matrix(m, n, beta, c, ldc);
        beta = 1.0f;
    }

    // Quick exit for C = beta * C
    if (!is_int8 && alpha == 0.0f) {
        if (beta == 0.0f) scale_matrix(m, n, beta, c, ldc);

        return dnnl_success;
    }

    // Get block sizes.
    dim_t k_padd = get_k_padd(ithr, k, arg);
    dim_t m_padd = get_m_padd(ithr, m, arg);
    dim_t n_padd = get_n_padd(ithr, n, k, arg);

    // Padding for temporary buffer for C
    dim_t ldc_buf = gemm_utils::get_ld_padd<c_type>(m_padd);

    dim_t strideAm = (arg->transa == no_trans) ? 1 : lda;
    dim_t strideAn = (arg->transa != no_trans) ? 1 : lda;
    dim_t strideBm = (arg->transb == no_trans) ? 1 : ldb;
    dim_t strideBn = (arg->transb != no_trans) ? 1 : ldb;

    size_t a_buf_nelems = m_padd * k_padd;
    size_t b_buf_nelems = k_padd * n_padd;
    size_t a_row_sum_nelems = m_padd;
    size_t b_col_sum_nelems = n_padd;

    if (a_packed) a_buf_nelems = a_row_sum_nelems = 0;
    if (b_packed) b_buf_nelems = b_col_sum_nelems = 0;

    size_t mem_size = a_buf_nelems * sizeof(*a) + PAGE_4K
            + b_buf_nelems * sizeof(*b) + PAGE_4K;

    if (is_int8) {
        mem_size += a_row_sum_nelems * sizeof(*c) + PAGE_4K
                + b_col_sum_nelems * sizeof(*c) + PAGE_4K;
    }

    bool need_c_buffer = is_int8 && (alpha != 1.0f || (beta != 1 && beta != 0));

    if (need_c_buffer) {
        size_t c_buf_nelems = ldc_buf * n_padd;
        mem_size += c_buf_nelems * sizeof(*c) + PAGE_4K;
    }

    char *mem = NULL;

    if (mem_size > 0) {
        mem = (char *)malloc(mem_size, 128);
        if (!mem) return dnnl_out_of_memory;
    }

    a_type *bufferA = (a_type *)align(mem, PAGE_4K);
    b_type *bufferB = (b_type *)align(bufferA + a_buf_nelems, PAGE_4K);

    c_type *a_row_sum = NULL;
    c_type *b_col_sum = NULL;
    if (is_int8) {
        a_row_sum = (c_type *)align(bufferB + b_buf_nelems, PAGE_4K);
        b_col_sum = (c_type *)align(a_row_sum + a_row_sum_nelems, PAGE_4K);
    }

    c_type *bufferC = NULL;
    if (need_c_buffer) {
        bufferC = (c_type *)align(b_col_sum + b_col_sum_nelems, PAGE_4K);
    }

    int a_block_copied = 0;
    dim_t sizeM = 0;
    for (dim_t Bm = 0; Bm < m; Bm += sizeM) {
        sizeM = m - Bm;
        if (sizeM > m_padd) sizeM = m_padd;

        dim_t sizeK = 0;
        dim_t blk_k = 0;
        for (dim_t Bk = 0; Bk < k; Bk += sizeK, blk_k++) {
            sizeK = k - Bk;
            if (sizeK > k_padd) sizeK = k_padd;

            // Scale C blocks by beta only for the first time
            auto beta_eff = (Bk == 0) ? beta : 1.0f;

            // Apply C offset when to the last k-block of the partial sum.
            auto offsetc_eff = offset_type::none;
            if (Bk + sizeK == k) offsetc_eff = offsetc;

            dim_t sizeN = 0;
            for (dim_t Bn = 0; Bn < n; Bn += sizeN) {
                sizeN = n - Bn;
                if (sizeN > n_padd) sizeN = n_padd;

                if (b_packed) {
                    bufferB = b_packed->matrix<b_type>(ithr, Bk, Bn);
                    if (is_int8)
                        b_col_sum = b_packed->col_sums<c_type>(ithr, blk_k, Bn);
                } else {
                    const b_type *b_block = b + Bk * strideBm + Bn * strideBn;
                    const float one = 1.0f;

                    /* Column sum argument is ignored for non-integer kernels
                     * and scaling factor is ignored by 8-bit and 16-bit copy
                     * kernels.
                     */
                    arg->copyB(&sizeK, &sizeN, b_block, &ldb, &one, bufferB,
                            NULL, NULL, b_col_sum);
                }

                dim_t sizeUM = 0;
                for (dim_t Um = 0; Um < sizeM; Um += sizeUM) {
                    sizeUM = sizeM - Um;
                    if (sizeUM > arg->um) sizeUM = arg->um;

                    /* Use the whole A buffer only if we have multiple B
                     * blocks for k-dimension, otherwise we are wasting cache
                     * to store B and C blocks.
                     */
                    dim_t Um_forA = 0;
                    if (sizeN < n) Um_forA = Um;

                    a_type *bufferA_eff = nullptr;
                    c_type *a_row_sum_eff = nullptr;

                    if (a_packed) {
                        Um_forA = Um;
                        bufferA_eff = a_packed->matrix<a_type>(ithr, Bm, Bk)
                                + Um_forA * sizeK;
                        if (is_int8)
                            a_row_sum_eff = a_packed->row_sums<c_type>(
                                                    ithr, Bm, blk_k)
                                    + Um_forA;
                    } else {
                        bufferA_eff = bufferA + Um_forA * sizeK;
                        a_row_sum_eff = a_row_sum + Um_forA;

                        if (!a_block_copied) {
                            const a_type *a_block
                                    = a + (Bm + Um) * strideAm + Bk * strideAn;

                            /* Row sum argument is ignored for non-integer
                             * kernels and scaling factor is ignored by 8-bit
                             * and 16-bit copy kernels.
                             */
                            arg->copyA(&sizeK, &sizeUM, a_block, &lda, &alpha,
                                    bufferA_eff, NULL, NULL, a_row_sum_eff);
                        }
                    }

                    c_type *c_block = c + (Bm + Um) + Bn * ldc;

                    dim_t co_stride = 0;
                    if (offsetc_eff == offset_type::row)
                        co_stride = Bn;
                    else if (offsetc_eff == offset_type::column)
                        co_stride = Bm + Um;

                    if (need_c_buffer) {
                        gemm_kernel(sizeUM, sizeN, sizeK, 1.0f, bufferA_eff,
                                bufferB, 0.0f, bufferC + Um, ldc_buf,
                                a_row_sum_eff, b_col_sum, (c_type *)NULL,
                                offset_type::none, arg);

                        /* Finish the block adding the necessary alpha, beta
                         * and offsets.
                         */
                        add_results(sizeUM, sizeN, alpha, beta_eff,
                                bufferC + Um, ldc_buf, c_block, ldc,
                                co + co_stride, offsetc_eff);
                    } else {
                        gemm_kernel(sizeUM, sizeN, sizeK, alpha, bufferA_eff,
                                bufferB, beta_eff, c_block, ldc, a_row_sum_eff,
                                b_col_sum, co + co_stride, offsetc_eff, arg);
                    }
                }
                a_block_copied = 1;
            }
            a_block_copied = 0;
        }
    }

    free(mem);

    return dnnl_success;
}

template <typename a_type, typename b_type, typename c_type>
static dnnl_status_t kernel_driver_parallel_acopiedbcopy(int ithr, dim_t m,
        dim_t n, dim_t k, dim_t blk_k, dim_t Bk, const a_type *bufferA,
        const b_type *b, float beta, c_type *c, offset_type offsetc,
        const c_type *co, const c_type *a_row_sum,
        const gemm_info_t<a_type, b_type, c_type> *arg) {

    dim_t ldb = arg->ldb;
    dim_t ldc = arg->ldc;

    float alpha = arg->alpha;

    const std::shared_ptr<const gemm_pack_storage_t> &b_packed = arg->b_packed;

    if (m <= 0 || n <= 0) { return dnnl_success; }

    // Padding along N dimension.
    dim_t n_padd = get_n_padd(ithr, n, k, arg);

    // Padding for temporary buffer for C
    dim_t ldc_buf = gemm_utils::get_ld_padd<c_type>(m);

    dim_t strideBn = (arg->transb != 0) ? 1 : ldb;

    size_t b_buf_nelems = k * n_padd;
    size_t b_col_sum_nelems = n_padd;

    if (b_packed) b_buf_nelems = b_col_sum_nelems = 0;

    size_t mem_size = b_buf_nelems * sizeof(*b) + PAGE_4K;

    constexpr bool is_int8 = utils::one_of(
            data_traits<a_type>::data_type, data_type::s8, data_type::u8);

    if (is_int8) { mem_size += b_col_sum_nelems * sizeof(*c) + PAGE_4K; }

    bool need_c_buffer = is_int8 && (alpha != 1.0f || (beta != 1 && beta != 0));

    if (need_c_buffer) {
        size_t c_buf_nelems = ldc_buf * n_padd;
        mem_size += c_buf_nelems * sizeof(*c) + PAGE_4K;
    }

    char *mem = NULL;

    if (mem_size > 0) {
        mem = (char *)malloc(mem_size, 128);
        if (!mem) return dnnl_out_of_memory;
    }

    b_type *bufferB = (b_type *)align(mem, PAGE_4K);

    c_type *b_col_sum = NULL;
    if (is_int8) {
        b_col_sum = (c_type *)align(bufferB + b_buf_nelems, PAGE_4K);
    }

    c_type *bufferC = NULL;
    if (need_c_buffer) {
        bufferC = (c_type *)align(b_col_sum + b_col_sum_nelems, PAGE_4K);
    }

    dim_t sizeN = 0;
    for (dim_t Bn = 0; Bn < n; Bn += sizeN) {
        sizeN = n - Bn;
        if (sizeN > n_padd) sizeN = n_padd;

        if (b_packed) {
            bufferB = b_packed->matrix<b_type>(ithr, Bk, Bn);
            if (is_int8)
                b_col_sum = b_packed->col_sums<c_type>(ithr, blk_k, Bn);
        } else {
            const b_type *b_block = b + Bn * strideBn;
            const float one = 1.0f;

            /* Column sum argument is ignored for non-integer kernels and
             * scaling factor is ignored by 8-bit and 16-bit copy kernels.
             */
            arg->copyB(&k, &sizeN, b_block, &ldb, &one, bufferB, NULL, NULL,
                    b_col_sum);
        }

        dim_t co_stride = 0;
        if (offsetc == offset_type::fixed) {
            co_stride = 0;
        } else if (offsetc == offset_type::row) {
            co_stride = Bn;
        } else if (offsetc == offset_type::column) {
            co_stride = 0;
        }

        c_type *c_block = c + Bn * ldc;
        if (need_c_buffer) {
            gemm_kernel(m, sizeN, k, 1.0f, bufferA, bufferB, 0.0f, bufferC,
                    ldc_buf, a_row_sum, b_col_sum, (c_type *)NULL,
                    offset_type::none, arg);

            // Finish the block adding the necessary alpha, beta and offsets.
            add_results(m, sizeN, alpha, beta, bufferC, ldc_buf, c_block, ldc,
                    co + co_stride, offsetc);
        } else {
            gemm_kernel(m, sizeN, k, alpha, bufferA, bufferB, beta, c_block,
                    ldc, a_row_sum, b_col_sum, co + co_stride, offsetc, arg);
        }
    }

    free(mem);

    return dnnl_success;
}

static inline bool nocopy_checker_avx2(const int nthr, const int transa,
        const int transb, const dim_t m, const dim_t n, const dim_t k,
        const dim_t lda, const dim_t ldb, const dim_t ldc) {
    static const dim_t BM_NOCOPY_AVX2 = 64;
    static const dim_t MN_NOCOPY_AVX2 = 128;
    static const dim_t N_TRANSB_PER_THR = 1;
    static const dim_t K_TRANSB_PER_THR = 1;
    static const dim_t N_NOTRANSB_PER_THR = 16;
    static const dim_t K_NOTRANSB_PER_THR = 2;
    static const double FORCE_NOCOPY_THRESH = 0.0038;

    // Crude threshold to nocopy kernels if copy overhead is significant.
    if (1.0 / m + 1.0 / n >= FORCE_NOCOPY_THRESH) { return true; }

    if (m <= 378 && n <= 378 && k >= nthr * 378) return false;

    if (m >= nthr * 378 && k >= nthr * 378) return false;

    if (transb == no_trans) {
        if (m <= MN_NOCOPY_AVX2 && n <= MN_NOCOPY_AVX2) return true;
        if (n <= nthr * N_NOTRANSB_PER_THR) return true;
        if (k <= nthr * K_NOTRANSB_PER_THR) return true;
        if (m <= BM_NOCOPY_AVX2 && n >= nthr * N_NOTRANSB_PER_THR) return true;
    } else {
        if (m <= MN_NOCOPY_AVX2 && n <= MN_NOCOPY_AVX2) return true;
        if (n <= nthr * N_TRANSB_PER_THR) return true;
        if (k <= nthr * K_TRANSB_PER_THR) return true;
    }

    return false;
}

static inline bool nocopy_checker_avx512(int nthr, const int transa,
        const int transb, const dim_t m, const dim_t n, const dim_t k,
        const dim_t lda, const dim_t ldb, const dim_t ldc) {
    // Constants definition
    static const dim_t BAD_LD_MULT = 256;
    static const dim_t VERYBAD_LD_MULT = 1024;
    static const dim_t M_TRANSB_PER_THR = 28;
    static const dim_t N_TRANSB_PER_THR = 28;
    static const dim_t K_TRANSB_PER_THR = 1;
    static const dim_t MN_NOTRANSB_PER_THR = 28;
    static const dim_t K_NOTRANSB_PER_THR = 1;
    static const double FORCE_NOCOPY_THRESH = 0.00196;

    bool is_NT_case = transa == no_trans && transb == do_trans;
    bool is_TN_case = transa == do_trans && transb == no_trans;

    bool is_lda_bad = lda % BAD_LD_MULT == 0;
    bool is_ldb_bad = ldb % BAD_LD_MULT == 0;
    bool is_ldc_bad = ldc % BAD_LD_MULT == 0;
    bool is_ld_bad = is_lda_bad || is_ldb_bad || is_ldc_bad;

    bool is_lda_verybad = lda % VERYBAD_LD_MULT == 0;

<<<<<<< HEAD
    // Crude threshold to nocopy kernels if copy overhead is significant
    // and nthr greater than 1.
    if (nthr > 1 && 1.0 / m + 1.0 / n >= FORCE_NOCOPY_THRESH
=======
    // Copy-based performs better for TN case with small N in sequential case.
    if (nthr == 1 && is_TN_case && m > 100
            && ((m < 1200 && n < 200 && k < 1200)
                    || (is_lda_bad && is_ldb_bad)))
        return false;

    // Crude threshold for nocopy kernels if copy overhead is significant.
    if (1.0 / m + 1.0 / n >= FORCE_NOCOPY_THRESH
>>>>>>> d5f6d0bb
            && !(is_lda_verybad && is_NT_case)) {
        return true;
    }

    // Copy strategy usually performs better than nocopy on "bad" leading
    // dimensions.
    if (is_ld_bad) {
        bool use_copy_based = false;

        if (m >= 32 && n > 16) use_copy_based = true;

        // Nocopy outperforms copy-based in certain conditions.
        if (m >= 32 && n == 16
                && (k >= 6400 || transa == do_trans || m == 4096))
            use_copy_based = true;

        if (use_copy_based) return false;
    }

    if (m <= 378 && n <= 378 && k >= nthr * 378) return false;

    if (m >= nthr * 378 && k >= nthr * 378) return false;

    if (transb == no_trans) {
        if (m <= nthr * MN_NOTRANSB_PER_THR) return true;
        if (n <= nthr * MN_NOTRANSB_PER_THR) return true;
        if (k <= nthr * K_NOTRANSB_PER_THR) return true;
    } else {
        if (m <= nthr * M_TRANSB_PER_THR && m >= n) return true;
        if (n <= nthr * N_TRANSB_PER_THR) return true;
        if (k <= nthr * K_TRANSB_PER_THR) return true;
    }
    return false;
}

template <typename a_type, typename b_type, typename c_type>
static inline bool nocopy_checker(
        int nthr, const gemm_info_t<a_type, b_type, c_type> *arg) {

    if (data_traits<a_type>::data_type != data_type::f32) return false;

    if (!mayiuse(avx)) return false;

    if (arg->force_nocopy) return true;

    auto m = arg->m, n = arg->n, k = arg->k;
    auto lda = arg->lda, ldb = arg->ldb, ldc = arg->ldc;
    auto transa = arg->transa, transb = arg->transb;
    auto packing = arg->packing;

    if (packing != pack_type::none) ldc = 64;

    if (arg->a_packed || arg->b_packed)
        return false;
    else if (mayiuse(avx512_core))
        return nocopy_checker_avx512(
                nthr, transa, transb, m, n, k, lda, ldb, ldc);
    else
        return nocopy_checker_avx2(
                nthr, transa, transb, m, n, k, lda, ldb, ldc);
}

template <typename a_type, typename b_type, typename c_type>
static inline void set_thread_opts_nopack(int nthrs,
        gemm_threading_t &thread_info,
        const gemm_info_t<a_type, b_type, c_type> *arg) {

    static constexpr dim_t N2D_MAX = 384;
    static constexpr dim_t M2D_MIN = 384;

    constexpr bool is_int8 = utils::one_of(
            data_traits<a_type>::data_type, data_type::s8, data_type::u8);
    bool isSgemm = data_traits<a_type>::data_type == data_type::f32;

    dim_t m = arg->m;
    dim_t n = arg->n;

    thread_info.nthrs_m = 0;
    thread_info.nthrs_n = 0;
    thread_info.nthrs_k = 0;
    thread_info.copy = copy_type::nonshared;
    thread_info.partition = partition_type::row_1d;

    // TODO Check if we can use dynamic scheduling for sgemm.
    // TODO Check if we should use 3D blocking.
    thread_info.nthrs_k = 1;

    bool condition_2D_bsrc = false;
    if (isSgemm) {
        // If m is large and n is small then do 1D partitioning for AVX2.
        if (!mayiuse(avx512_core) && n <= N2D_MAX && (m >= nthrs * M2D_MIN))
            condition_2D_bsrc = false;
        else
            condition_2D_bsrc
                    = ((n > nthrs * N2D_MAX) || (n <= nthrs * N2D_MAX / 2))
                    && (m >= 2 * M2D_MIN);
    } else {
        int scale = mayiuse(avx512_core) ? nthrs : 20;
        condition_2D_bsrc = (256 * m > scale * n) && (scale * m < 256 * n);
    }

    // TODO Check if we should use k-partitioning.

    int condition_1D_copya = false;
    if (mayiuse(avx512_core)) {
        const dim_t thresh = isSgemm ? N2D_MAX / 4 : 68;
        if (m >= 1000 && (n >= nthrs * thresh)) {
            condition_2D_bsrc = false;
            condition_1D_copya = true;
        }
    } else {
        if (m >= 1000 && n >= 4000) {
            condition_2D_bsrc = false;
            condition_1D_copya = true;
        }
    }

    // If A or B offset is non-zero, we need to keep 1D_copya to reduce update
    // overhead.
    // TODO: the reasons seems to be in copy_sum_bx routines. At least,
    //       after simple optimization of copy_sum_ax for avx512, similar
    //       restriction on offset B became unnecessary. Revisit.
    if (is_int8 && arg->ao != 0 && (arg->bo != 0 || mayiuse(avx512_core))) {
        condition_2D_bsrc = false;
        condition_1D_copya = true;
    }

    if (condition_2D_bsrc) {
        int nthrs_m = 1;
        int nthrs_n = nthrs;

        if (isSgemm) {
            while ((nthrs_n % 2 == 0)
                    && (n / nthrs > N2D_MAX || n / nthrs_n <= N2D_MAX / 2)
                    && (m / nthrs_m >= 2 * M2D_MIN) && (nthrs_m < 4)) {
                nthrs_m *= 2;
                nthrs_n /= 2;
            }

            thread_info.nthrs_m = nthrs_m;
            thread_info.nthrs_n = nthrs_n;
            thread_info.partition = partition_type::col_major_2d;
        } else {
            if (n <= 64 || n >= 256) {
                while (((nthrs_n > 1) && (n / nthrs_n < arg->un)
                               && (m / nthrs_m >= 2 * arg->um)
                               && mayiuse(avx512_core))
                        || ((nthrs_n % 2 == 0)
                                && (n / nthrs > N2D_MAX
                                        || n / nthrs_n <= N2D_MAX / 2)
                                && (m / nthrs_m >= 2 * M2D_MIN)
                                && (nthrs_m < 4))) {
                    nthrs_m *= 2;
                    nthrs_n /= 2;
                }

                thread_info.nthrs_m = nthrs_m;
                thread_info.nthrs_n = nthrs_n;
                thread_info.partition = partition_type::col_major_2d;
            } else {
                // Use 3D decomposition from pack api without k-partitioning.
                set_thread_opts_pack(nthrs, thread_info, arg, false);
            }
        }

    } else if (condition_1D_copya && dnnl_thr_syncable()) {
        // Use parallel copy A algorithm
        thread_info.copy = copy_type::shared_a;
        thread_info.partition = partition_type::col_1d;
        thread_info.nthrs_m = 1;
        thread_info.nthrs_n = nthrs;
    } else {
        auto veclen = get_vector_length<c_type>();

        if (m > n && (m >= nthrs * veclen || n < nthrs)) {
            if (n <= 20 && is_int8) {
                // Use 3D decomposition forcing m-blocking only.
                set_thread_opts_pack(
                        nthrs, thread_info, arg, false, true, false);
            } else {
                thread_info.partition = partition_type::row_1d;
                thread_info.nthrs_m = nthrs;
                thread_info.nthrs_n = 1;
            }
        } else {
            thread_info.partition = partition_type::col_1d;
            thread_info.nthrs_m = 1;
            thread_info.nthrs_n = nthrs;
        }
    }
}

template <typename a_type, typename b_type, typename c_type>
static inline void set_thread_opts_pack(int nthrs,
        gemm_threading_t &thread_info,
        const gemm_info_t<a_type, b_type, c_type> *arg,
        bool do_k_blocking = true, bool do_m_blocking = true,
        bool do_n_blocking = true) {

    constexpr bool is_int8 = utils::one_of(
            data_traits<a_type>::data_type, data_type::s8, data_type::u8);
    bool do_m_blocking_only = do_m_blocking && !do_n_blocking;

    auto m = arg->m, n = arg->n, k = arg->k;

    auto &nthr_m = thread_info.nthrs_m;
    auto &nthr_n = thread_info.nthrs_n;
    auto &nthr_k = thread_info.nthrs_k;
    auto &thread_m = thread_info.thread_m;
    auto &thread_n = thread_info.thread_n;
    auto &thread_k = thread_info.thread_k;
    auto &block_m = thread_info.block_m;
    auto &block_n = thread_info.block_n;
    auto &block_k = thread_info.block_k;

    constexpr auto MBLK = 64;
    constexpr auto NBLK = 64;
    auto KBLK = is_int8 ? 3072 : 256;
    KBLK = do_m_blocking_only && is_int8 ? 384 : KBLK;

    nthr_m = nthr_n = nthr_k = 1;
    thread_info.copy = copy_type::nonshared;
    thread_info.partition = partition_type::mnk_3d;

    auto choose_blocking
            = [](dim_t size_z, dim_t &thread_z, int &nthr_z, int block_z_init,
                      int &block_z, int block_align) {
                  thread_z = utils::div_up(size_z, nthr_z);
                  auto num_blk = utils::div_up(thread_z, block_z_init);
                  block_z = utils::div_up(thread_z, num_blk);
                  block_z = utils::rnd_up(block_z, block_align);
                  thread_z = num_blk * block_z;
                  if (thread_z * nthr_z > size_z)
                      nthr_z = utils::div_up(size_z, thread_z);
              };

    auto choose_m_blocking = [&]() {
        auto align = get_vector_length<c_type>();
        align = do_m_blocking_only ? arg->um : align;
        choose_blocking(m, thread_m, nthr_m, arg->bm, block_m, align);
    };
    auto choose_n_blocking = [&]() {
        choose_blocking(n, thread_n, nthr_n, arg->bn, block_n, arg->un);
    };
    auto choose_k_blocking = [&]() {
        auto align = nstl::max(arg->uk, dim_t(4));
        choose_blocking(k, thread_k, nthr_k, arg->bk, block_k, align);
    };

    // Choose k blocking.
    if ((m / MBLK + n / NBLK) < nthrs && do_k_blocking) {
        for (int nk = 1; nk <= 4 && k >= ((KBLK + 1) * nk); nk++)
            if (nthrs % nk == 0) nthr_k = nk;

        // Sacrifice one thread and try again if parallelism is too small in
        // n-dimension.
        if (nthr_k == 1 && nthrs > 1 && do_m_blocking_only) {
            nthrs--;
            for (int nk = 1; nk <= 4 && k >= ((KBLK + 1) * nk); nk++)
                if (nthrs % nk == 0) nthr_k = nk;
        }
    }

    choose_k_blocking();

    // Choose m/n blocking.
    auto min_mblk = mayiuse(avx512_core) ? (MBLK / 2) : arg->um;
    min_mblk = do_m_blocking ? min_mblk : m;
    min_mblk = do_m_blocking_only ? arg->um : min_mblk;
    auto min_nblk = do_n_blocking ? NBLK / 2 : n;

    std::tie(nthr_m, nthr_n) = partition_2d_minblk(m, n, MBLK, NBLK, min_mblk,
            min_nblk, arg->um, arg->un, nthrs / nthr_k,
            do_m_blocking && do_n_blocking && do_k_blocking);

    auto nthr_m_init = nthr_m, nthr_n_init = nthr_n;

    choose_m_blocking();
    choose_n_blocking();

    if (is_int8 && do_m_blocking && do_n_blocking) {
        // If we lost a thread in one dimension because we padded the blocking
        // size, try to rebalance the other dimensions.
        if ((nthr_n != nthr_n_init)
                && ((nthr_m + 1) * nthr_n * nthr_k <= nthrs)) {
            nthr_m++;
            choose_m_blocking();
        }

        if ((nthr_m != nthr_m_init)
                && (nthr_m * (nthr_n + 1) * nthr_k <= nthrs)) {
            nthr_n++;
            choose_n_blocking();
        }
    }
}

template <typename a_type, typename b_type, typename c_type>
static inline int set_thread_opts(int nthrs, gemm_threading_t &thread_info,
        const gemm_info_t<a_type, b_type, c_type> *arg) {

    thread_info.block_m = thread_info.block_n = thread_info.block_k = -1;
    thread_info.thread_m = thread_info.thread_n = thread_info.thread_k = -1;

    constexpr bool is_int8 = utils::one_of(
            data_traits<a_type>::data_type, data_type::s8, data_type::u8);
    constexpr bool is_bf16 = data_traits<a_type>::data_type == data_type::bf16;

    if (nocopy_checker(nthrs, arg)) {
        thread_info.copy = copy_type::no_copy;
        thread_info.partition = partition_type::mnk_3d;
        int nthrs_m = 0;
        int nthrs_n = 0;
        int nthrs_k = 0;
        int BM = 0;
        int BN = 0;
        int BK = 0;
        auto m = arg->m, n = arg->n, k = arg->k;

        if (mayiuse(avx512_core)) {
            gemm_utils::calc_nthr_nocopy_avx512_common(m, n, k, nthrs, &nthrs_m,
                    &nthrs_n, &nthrs_k, &BM, &BN, &BK);
        } else {
            gemm_utils::calc_nthr_nocopy_avx(m, n, k, nthrs, &nthrs_m, &nthrs_n,
                    &nthrs_k, &BM, &BN, &BK);
        }

        // Block information is being ignored. We will create partitioning
        // later.
        thread_info.nthrs_m = nthrs_m;
        thread_info.nthrs_n = nthrs_n;
        thread_info.nthrs_k = nthrs_k;
    } else {
        if (arg->packing != pack_type::none && (is_int8 || is_bf16))
            set_thread_opts_pack(nthrs, thread_info, arg);
        else
            set_thread_opts_nopack(nthrs, thread_info, arg);
    }

    return thread_info.nthrs_m * thread_info.nthrs_n * thread_info.nthrs_k;
}

template <typename a_type, typename b_type, typename c_type>
static inline std::tuple<const a_type *, const b_type *, c_type *,
        const c_type *>
decompose_matrices(const gemm_slice_t &slice,
        const gemm_info_t<a_type, b_type, c_type> *arg) {

    dim_t stride_am = (arg->transa == no_trans) ? 1 : arg->lda;
    dim_t stride_ak = (arg->transa != no_trans) ? 1 : arg->lda;
    dim_t stride_bn = (arg->transb != no_trans) ? 1 : arg->ldb;
    dim_t stride_bk = (arg->transb == no_trans) ? 1 : arg->ldb;

    auto a = arg->a + slice.off_m * stride_am + slice.off_k * stride_ak;
    auto b = arg->b + slice.off_n * stride_bn + slice.off_k * stride_bk;
    auto c = arg->c + slice.off_m + slice.off_n * arg->ldc;

    dim_t co_stride;
    switch (arg->offsetc) {
        case offset_type::row: co_stride = slice.off_n; break;
        case offset_type::column: co_stride = slice.off_m; break;
        default: co_stride = 0; break;
    }
    auto co = arg->co + co_stride;

    return std::make_tuple(a, b, c, co);
}

template <typename a_type, typename b_type, typename c_type>
static dnnl_status_t parallel_a_copy(const int ithr, const int nthrs,
        const dim_t m, const dim_t n, const dim_t k, const a_type *a,
        const b_type *b, float beta, c_type *c, dim_t ldc, offset_type offsetc,
        const c_type *co, const gemm_info_t<a_type, b_type, c_type> *arg,
        char **p_shared_mem) {

    if (arg->packing != pack_type::none)
        return gemm_packing_driver(ithr, m, n, k, a, b, arg);

    const dim_t lda = arg->lda;
    const dim_t ldb = arg->ldb;
    const dim_t strideAm = (arg->transa == no_trans) ? 1 : lda;
    const dim_t strideAn = (arg->transa != no_trans) ? 1 : lda;
    const dim_t strideBm = (arg->transb == no_trans) ? 1 : ldb;

    float alpha = arg->alpha;

    constexpr bool is_int8 = utils::one_of(
            data_traits<a_type>::data_type, data_type::s8, data_type::u8);

    const std::shared_ptr<const gemm_pack_storage_t> &a_packed = arg->a_packed;

    // Scaling C matrix.
    if (!is_int8 && beta != 1.0f && beta != 0.0f) {
        scale_matrix(m, n, beta, c, ldc);
        beta = 1.0f;
    }

    // Padding along M, K dimensions.
    dim_t m_padd = get_m_padd_parallel_a(ithr, m, arg, nthrs);
    dim_t k_padd = get_k_padd(ithr, k, arg);

    size_t a_buf_nelems = m_padd * k_padd;

    // Allocate shared memory for A and its row sum buffers in master thread.
    char *mem = NULL;
    a_type *bufferA = NULL;
    c_type *a_row_sum = NULL;

    if (!a_packed) {
        if (ithr == 0) { // If thread master
            size_t mem_size = (a_buf_nelems * sizeof(*a) + PAGE_4K);

            if (is_int8) {
                size_t a_row_sum_nelems = m_padd;
                mem_size += a_row_sum_nelems * sizeof(*c) + PAGE_4K;
            }

            *p_shared_mem = (char *)malloc(mem_size, 128);
        }

        dnnl_thr_barrier();

        mem = *p_shared_mem;
        bufferA = (a_type *)align(mem, PAGE_4K);

        if (is_int8)
            a_row_sum = (c_type *)align(bufferA + a_buf_nelems, PAGE_4K);

        if (!mem) return dnnl_out_of_memory;
    }

    dnnl_status_t result = dnnl_success; // Return status

    dim_t sizeK = 0;
    dim_t blk_k = 0;
    for (dim_t Bk = 0; Bk < k; Bk += sizeK, blk_k++) {
        sizeK = k - Bk;
        if (sizeK > k_padd) sizeK = k_padd;

        // Scale C blocks by beta only for the first term of partial sum.
        auto beta_eff = (Bk == 0) ? beta : 1.0f;

        // Apply C offset for the last k-block of the partial sum.
        auto offsetc_eff = offset_type::none;
        if (Bk + sizeK == k) offsetc_eff = offsetc;

        dim_t sizeM = 0;
        for (dim_t Bm = 0; Bm < m; Bm += sizeM) {
            sizeM = m - Bm;
            if (sizeM > m_padd) sizeM = m_padd;

            if ((ithr < nthrs) && !a_packed) {
                dim_t band = (sizeM + nthrs - 1) / nthrs;
                band = utils::rnd_up(band, arg->um);

                dim_t offset = band * ithr;

                // If offset is too large don't use that thread for copying.
                if (offset >= sizeM) {
                    offset = 0;
                    band = 0;
                }

                // Handle the tail of the copy.
                if (offset + band > sizeM) { band = sizeM - offset; }

                if (band > 0) {
                    const a_type *a_block
                            = a + (Bm + offset) * strideAm + Bk * strideAn;

                    /* Row sum argument is ignored for non-integer kernels and
                     * scaling factor is ignored by 8-bit and 16-bit copy
                     * kernels.
                     */
                    arg->copyA(&sizeK, &band, a_block, &lda, &alpha,
                            bufferA + offset * sizeK, NULL, NULL,
                            a_row_sum + offset);
                }
            }
            if (!a_packed)
                dnnl_thr_barrier(); // Wait for finishing parallel copy.

            const b_type *b_block = b + Bk * strideBm;
            c_type *c_block = c + Bm;

            dim_t co_stride = 0;
            if (offsetc_eff == offset_type::fixed) {
                co_stride = 0;
            } else if (offsetc_eff == offset_type::row) {
                co_stride = 0;
            } else if (offsetc_eff == offset_type::column) {
                co_stride = Bm;
            }

            auto bufferA_eff
                    = a_packed ? a_packed->matrix<a_type>(0, Bm, Bk) : bufferA;
            auto a_row_sum_eff = a_packed
                    ? a_packed->row_sums<c_type>(0, Bm, blk_k)
                    : a_row_sum;

            auto this_result = kernel_driver_parallel_acopiedbcopy(ithr, sizeM,
                    n, sizeK, blk_k, Bk, bufferA_eff, b_block, beta_eff,
                    c_block, offsetc_eff, co + co_stride, a_row_sum_eff, arg);

            if (this_result != dnnl_success) result = this_result;

            if (!a_packed)
                dnnl_thr_barrier(); // Wait for kernel computations to finish.
        }
    }

    // Free memory allocated in master thread
    if (ithr == 0 && !a_packed) free(mem);

    return result;
}

template <typename T>
static inline void adjust_thread_count(dim_t m, dim_t n, dim_t k, int *nthrs) {

    const double omp_overhead_small_core = 3.0e+3;
    const double omp_intercept_big_core = 4.0e+3;
    const double omp_slope_big_core = 5.0e+2;

    auto veclen = get_vector_length<T>();
    const double fp_per_cycle = 2.0 * 2.0 * veclen;

    if (mayiuse(avx2) && !mayiuse(avx512_core))
        if (m > 10 * n && n < *nthrs)
            if (m / *nthrs < veclen * 3)
                *nthrs = nstl::max(m / veclen / 3, dim_t(1));

    double gemm_cycles = m * n * k / fp_per_cycle;
    if (data_traits<T>::data_type == data_type::f32) {
        gemm_cycles *= 2.0;
    } else {
        gemm_cycles *= 8.0;
    }

    int i = *nthrs;

    // Use a different model for omp overheads if nthrs is <= 4
    if (*nthrs <= 4 && omp_overhead_small_core > 0) {
        double omp_cycles = omp_overhead_small_core;
        if (gemm_cycles < omp_cycles) {
            *nthrs = 1;
            return;
        } else {
            while (i > 1) {
                if (omp_cycles * i < gemm_cycles * (i - 1)) break;
                --i;
            }
        }
    } else {
        if (gemm_cycles < (omp_intercept_big_core + 2 * omp_slope_big_core)) {
            *nthrs = 1;
            return;
        }

        // adaptive decrement to march faster·
        while (i > 1) {
            double omp_cycles = omp_intercept_big_core + i * omp_slope_big_core;
            if (omp_cycles * i < gemm_cycles * (i - 1)) break;

            if (i < 10)
                i -= 2;
            else if (i < 30)
                i -= 4;
            else
                i -= 8;
        }
    }

    if (i < 1) i = 1;

    *nthrs = i;
}

template <typename a_type, typename b_type, typename c_type>
static dnnl_status_t call_no_copy_sgemm(
        gemm_info_t<a_type, b_type, c_type> *arg) {

    if (arg->packing == pack_type::none) {
        int m_s32 = (int)arg->m;
        int n_s32 = (int)arg->n;
        int k_s32 = (int)arg->k;
        int lda_s32 = (int)arg->lda;
        int ldb_s32 = (int)arg->ldb;
        int ldc_s32 = (int)arg->ldc;
        auto transa_char = (arg->transa != do_trans) ? "N" : "T";
        auto transb_char = (arg->transb != do_trans) ? "N" : "T";

        if (mayiuse(avx512_core))
            return jit_avx512_common_gemm_f32(transa_char, transb_char, &m_s32,
                    &n_s32, &k_s32, &arg->alpha, (float *)arg->a, &lda_s32,
                    (float *)arg->b, &ldb_s32, &arg->beta, (float *)arg->c,
                    &ldc_s32, (float *)arg->co);
        else
            return jit_avx_gemm_f32(transa_char, transb_char, &m_s32, &n_s32,
                    &k_s32, &arg->alpha, (float *)arg->a, &lda_s32,
                    (float *)arg->b, &ldb_s32, &arg->beta, (float *)arg->c,
                    &ldc_s32, (float *)arg->co);
    } else
        return pack_no_copy(arg);
}

template <typename a_type, typename b_type, typename c_type>
static dnnl_status_t gemm_threading_driver(
        gemm_info_t<a_type, b_type, c_type> *arg) {

    auto packing = (arg->packing != pack_type::none);
    auto is_a_packed = (arg->transa == packed);
    auto is_b_packed = (arg->transb == packed);
    constexpr bool is_int8 = utils::one_of(
            data_traits<a_type>::data_type, data_type::s8, data_type::u8);

    if ((arg->m <= 0) || (arg->n <= 0)) return dnnl_success;

    if (!is_a_packed && !is_b_packed && jump_to_gemv_s8x8s32(arg))
        return dnnl_success;

    if (!is_a_packed && !is_b_packed && jump_to_gemv(arg) == dnnl_success)
        return dnnl_success;

    if (is_a_packed && arg->bo != 0)
        if (!arg->a_packed->has_row_sums()) return dnnl_invalid_arguments;

    if (is_b_packed && arg->ao != 0)
        if (!arg->b_packed->has_col_sums()) return dnnl_invalid_arguments;

    auto nthr_max = (dnnl_in_parallel()) ? 1 : dnnl_get_max_threads();
    int nthr_goal = nthr_max;

    adjust_thread_count<c_type>(arg->m, arg->n, arg->k, &nthr_goal);

    const gemm_threading_t *force_threading = nullptr;
    gemm_threading_t force_k_decomp;

    // Initialize per-thread data.
    // Note: to support k blocking with non-packed GEMM, threading must be
    //   chosen now and force_threading set.
    if (!packing) {
        // Override choice of thread count if data is pre-packed for a particular
        //  number of threads.
        if (is_a_packed && is_b_packed)
            if (arg->a_packed->threading() != arg->b_packed->threading())
                return dnnl_invalid_arguments;
        if (is_a_packed)
            force_threading = &arg->a_packed->threading();
        else if (is_b_packed)
            force_threading = &arg->b_packed->threading();
        else
                // Use k-partitioning if necessary.
                if (arg->n <= 128 && arg->k >= 3072 && is_int8) {
            // Use 3D decomposition from pack api without n-partitioning.
            set_thread_opts_pack(
                    nthr_goal, force_k_decomp, arg, true, true, false);

            // Decide partition type later if no partitions in k-dimension.
            if (force_k_decomp.nthrs_k > 1 && force_k_decomp.nthrs_m > 1)
                force_threading = &force_k_decomp;
        }

        if (force_threading) {
            nthr_goal = force_threading->nthrs();
            arg->update_blocking(*force_threading);
        }
    } else {
        // Prepare packed data layout.
        gemm_pack_storage_t *pack_dst = arg->pack_dst;
        bool do_a = (arg->packing == pack_type::pack_a);

        pack_dst->which() = do_a ? matrix_id::a : matrix_id::b;
        pack_dst->setup(nthr_goal, do_a && is_int8, !do_a && is_int8);

        auto &thread_info = pack_dst->threading();
        force_threading = &thread_info;

        nthr_goal = set_thread_opts(nthr_goal, thread_info, arg);
        arg->update_blocking(thread_info);

        if (thread_info.copy != copy_type::no_copy) {
            for (int ithr = 0; ithr < nthr_goal; ithr++) {
                if (!pack_dst->is_first_thread_in_slice(ithr)) continue;

                auto slice = thread_info.get_thread_slice(
                        ithr, arg->m, arg->n, arg->k);

                auto m = slice.m, n = slice.n, k = slice.k;

                auto m_padd = (thread_info.copy == copy_type::shared_a)
                        ? get_m_padd_parallel_a(
                                ithr, m, arg, thread_info.nthrs())
                        : get_m_padd(ithr, m, arg);
                auto n_padd = get_n_padd(ithr, n, k, arg);
                auto k_padd = get_k_padd(ithr, k, arg);

                do_a ? pack_dst->set_blocking(ithr, m, k, m_padd, k_padd)
                     : pack_dst->set_blocking(ithr, k, n, k_padd, n_padd);
            }
        } else {
            auto ld = do_a ? gemm_utils::get_ld_padd<a_type>(arg->m)
                           : gemm_utils::get_ld_padd<b_type>(arg->k);

            pack_dst->set_nocopy(0, no_trans, ld, do_a ? arg->k : arg->n);
        }

        do_a ? pack_dst->finalize<a_type, c_type>()
             : pack_dst->finalize<b_type, c_type>();

        if (arg->measure_only) return dnnl_success;
    }

    if (nocopy_checker(nthr_goal, arg)) return call_no_copy_sgemm(arg);

    if (nthr_goal == 1)
        return gemm_kernel_driver(0, arg->m, arg->n, arg->k, arg->a, arg->b,
                arg->beta, arg->c, arg->ldc, arg->offsetc, arg->co, arg);

    bool k_blocking = force_threading && (force_threading->nthrs_k > 1);
    bool k_summing = k_blocking && !packing;

    auto *thread_arg = (gemm_per_thread_t<c_type> *)malloc(
            sizeof(gemm_per_thread_t<c_type>) * nthr_goal, PAGE_4K);

    if (!thread_arg) return dnnl_out_of_memory;

    dim_t max_mt = 0, max_nt = 0;
    for (int ithr = 0; ithr < nthr_goal; ithr++) {
        thread_arg[ithr].result = dnnl_success;
        thread_arg[ithr].compute_done = false;
        thread_arg[ithr].c_local = thread_arg[ithr].c_global = nullptr;
        thread_arg[ithr].ldc_global = arg->ldc;
        thread_arg[ithr].ldc_local = 0;

        if (force_threading) {
            thread_arg[ithr].slice = force_threading->get_thread_slice(
                    ithr, arg->m, arg->n, arg->k);
            thread_arg[ithr].nthr_k = force_threading->nthrs_k;
            thread_arg[ithr].thr_k_stride = force_threading->thr_k_stride();
            max_mt = nstl::max(max_mt, thread_arg[ithr].slice.m);
            max_nt = nstl::max(max_nt, thread_arg[ithr].slice.n);
        } else {
            thread_arg[ithr].slice = {0, 0, 0, 0, 0, 0, 0, 0, 0};
            thread_arg[ithr].nthr_k = 1;
            thread_arg[ithr].thr_k_stride = 0;
        }
    }

    // Create temporary C buffers for k blocking if needed.
    c_type *c_local_storage = nullptr;
    if (k_summing) {
        dim_t ldc_local = gemm_utils::get_ld_padd<c_type>(max_mt);
        dim_t c_local_stride = ldc_local * max_nt;
        c_local_storage = (c_type *)malloc(
                sizeof(c_type) * c_local_stride * nthr_goal, PAGE_4K);

        for (int ithr = 0; ithr < nthr_goal; ithr++) {
            thread_arg[ithr].c_local = c_local_storage + ithr * c_local_stride;
            thread_arg[ithr].ldc_local = ldc_local;
        }
    }

    char *shared_mem = NULL;

    // For active force_threading, always use the maximum number of threads
    // to avoid OMP overhead that can occur due to changing thread counts.
    int nthr_spawn = force_threading ? nthr_max : nthr_goal;

    parallel(nthr_spawn, [&](int ithr, int nthr) {
        int nthr_eff = force_threading ? nthr_goal : nstl::min(nthr_goal, nthr);

        if (nthr_eff == 1) {
            thread_arg[0].result = gemm_kernel_driver(0, arg->m, arg->n, arg->k,
                    arg->a, arg->b, arg->beta, arg->c, arg->ldc, arg->offsetc,
                    arg->co, arg);
        } else {
            gemm_threading_t thread_info;

            if (force_threading)
                thread_info = *force_threading;
            else {
                nthr_eff = set_thread_opts(nthr_eff, thread_info, arg);
                thread_arg[ithr].slice = thread_info.get_thread_slice(
                        ithr, arg->m, arg->n, arg->k);
            }

            for (; ithr < nthr_eff; ithr += nthr) {
                // Get submatrices and parameters for this thread's GEMM.
                const a_type *a = nullptr;
                const b_type *b = nullptr;
                c_type *c = nullptr;
                const c_type *co = nullptr;
                std::tie(a, b, c, co)
                        = decompose_matrices(thread_arg[ithr].slice, arg);

                auto m = thread_arg[ithr].slice.m;
                auto n = thread_arg[ithr].slice.n;
                auto k = thread_arg[ithr].slice.k;
                thread_arg[ithr].c_global = c;
                auto c_eff = c;
                auto ldc_eff = arg->ldc;
                auto beta_eff = arg->beta;
                auto offsetc_eff = arg->offsetc;

                // For all but first k block: substitute local C matrix and
                // disable postops.
                if (k_summing && thread_arg[ithr].slice.ithr_k > 0) {
                    c_eff = thread_arg[ithr].c_local;
                    ldc_eff = thread_arg[ithr].ldc_local;
                    beta_eff = 0;
                    offsetc_eff = offset_type::none;
                }

                // Dispatch appropriate GEMM driver.
                switch (thread_info.copy) {
                    case copy_type::shared_a:
                        thread_arg[ithr].result = parallel_a_copy(ithr,
                                nthr_eff, m, n, k, a, b, beta_eff, c_eff,
                                ldc_eff, offsetc_eff, co, arg, &shared_mem);
                        break;

                    default:
                    case copy_type::nonshared:
                        thread_arg[ithr].result = gemm_kernel_driver(ithr, m, n,
                                k, a, b, beta_eff, c_eff, ldc_eff, offsetc_eff,
                                co, arg);
                        break;

                    case copy_type::no_copy:
                        // This route is taken only if we realize we need no-copy
                        //  after launching the parallel section, due to less
                        //  threads being spawned than expected.
                        assert(data_traits<a_type>::data_type
                                == data_type::f32);
                        assert(arg->packing == pack_type::none);

                        if (mayiuse(avx512_core)) {
                            avx512_common_gemm_f32::sgemm_nocopy_driver(
                                    arg->transa == no_trans ? "N" : "T",
                                    arg->transb == no_trans ? "N" : "T", m, n,
                                    k, &arg->alpha, (float *)a, arg->lda,
                                    (float *)b, arg->ldb, &beta_eff,
                                    (float *)c_eff, ldc_eff, NULL, NULL);
                        } else {
                            avx_gemm_f32::sgemm_nocopy_driver(
                                    arg->transa == no_trans ? "N" : "T",
                                    arg->transb == no_trans ? "N" : "T", m, n,
                                    k, &arg->alpha, (float *)a, arg->lda,
                                    (float *)b, arg->ldb, &beta_eff,
                                    (float *)c_eff, ldc_eff, NULL, NULL);
                        }
                        thread_arg[ithr].result = dnnl_success;
                        break;
                }

                    // Sum thread results along k dimension, parallelized in the n
                    // dimension. To avoid deadlocks, results are summed later if
                    // not all threads are running concurrently. We can only detect
                    // if this is safe when using OpenMP.
#if DNNL_THR_SYNC == 1
                if (k_summing && (nthr >= nthr_eff)) {
                    thread_arg[ithr].compute_done = true;
                    sum_k_blocks(ithr, thread_arg, true);
                }
#endif
            }
        }
    });

    dnnl_status_t result = dnnl_success; // Initialize to success
    for (int ithr = 0; ithr < nthr_goal; ithr++) {
        if (thread_arg[ithr].result != dnnl_success) {
            result = static_cast<dnnl_status_t>(thread_arg[ithr].result);
            break;
        }
    }

    // Sum thread results along k dimension if this wasn't done earlier.
    if (k_summing && !thread_arg[0].compute_done) {
        parallel(nthr_goal, [&](int ithr, int nthr) {
            for (; ithr < nthr_goal; ithr += nthr)
                sum_k_blocks(ithr, thread_arg, false);
        });
    }

    if (c_local_storage) dnnl::impl::free(c_local_storage);
    dnnl::impl::free(thread_arg);

    return result;
}

template <typename a_type, typename b_type, typename c_type>
dnnl_status_t gemm_driver(const char *transA, const char *transB,
        const char *offsetC, const int *m, const int *n, const int *k,
        const float *alpha, const a_type *a, const int *lda, const a_type *oa,
        const b_type *b, const int *ldb, const b_type *ob, const float *beta,
        c_type *c, const int *ldc, const c_type *oc, const bool force_nocopy,
        pack_type packing, gemm_pack_storage_t *pack_dst, bool measure_only) {

    constexpr bool is_int8 = utils::one_of(
            data_traits<a_type>::data_type, data_type::s8, data_type::u8);
    MAYBE_UNUSED(is_int8);

    // gemm_driver supports bfloat16 gemm for Intel AVX512 and
    // Intel AVX512 BF16.
    assert(IMPLICATION(data_traits<a_type>::data_type == data_type::bf16,
            mayiuse(avx512_core) && !force_nocopy));

    // gemm_driver supports 8-bit integer Intel AVX512, Intel AVX2, Intel AVX,
    // Intel SSE4.1 and Intel DL Boost.
    assert(IMPLICATION(is_int8, mayiuse(sse41) && !mayiuse(avx512_mic)));

    // gemm_driver supports sgemm for Intel AVX512, Intel AVX2, Intel AVX,
    // and Intel SSE4.1
    assert(IMPLICATION(
            data_traits<a_type>::data_type == data_type::f32, mayiuse(sse41)));

    // 8-bit integer gemm doesn't support nocopy kernels.
    assert(IMPLICATION(is_int8, !force_nocopy));

    // gemm_driver can only dispatch nocopy for avx and above.
    assert(IMPLICATION(force_nocopy, mayiuse(avx)));

    gemm_info_t<a_type, b_type, c_type> args(transA, transB, offsetC, m, n, k,
            alpha, a, lda, oa, b, ldb, ob, beta, c, ldc, oc, force_nocopy,
            packing, pack_dst, measure_only);

    // Check if copy algorithm kernels were generated on supported ISAs.
    assert(args.hasKernels());

    if (!args.hasKernels()) return dnnl_unimplemented;

    return gemm_threading_driver(&args);
}

template // Instantiate gemm_bf16bf16f32
        dnnl_status_t
        gemm_driver<bfloat16_t, bfloat16_t, float>(const char *transA,
                const char *transB, const char *offsetC, const int *m,
                const int *n, const int *k, const float *alpha,
                const bfloat16_t *a, const int *lda, const bfloat16_t *oa,
                const bfloat16_t *b, const int *ldb, const bfloat16_t *ob,
                const float *beta, float *c, const int *ldc, const float *oc,
                const bool force_nocopy, pack_type packing,
                gemm_pack_storage_t *pack_dst, bool measure_only);

template // Instantiate gemm_s8s8s32
        dnnl_status_t
        gemm_driver<int8_t, int8_t, int32_t>(const char *transA,
                const char *transB, const char *offsetC, const int *m,
                const int *n, const int *k, const float *alpha, const int8_t *a,
                const int *lda, const int8_t *oa, const int8_t *b,
                const int *ldb, const int8_t *ob, const float *beta, int32_t *c,
                const int *ldc, const int32_t *oc, const bool force_nocopy,
                pack_type packing, gemm_pack_storage_t *pack_dst,
                bool measure_only);

template // Instantiate gemm_s8u8s32
        dnnl_status_t
        gemm_driver<int8_t, uint8_t, int32_t>(const char *transA,
                const char *transB, const char *offsetC, const int *m,
                const int *n, const int *k, const float *alpha, const int8_t *a,
                const int *lda, const int8_t *oa, const uint8_t *b,
                const int *ldb, const uint8_t *ob, const float *beta,
                int32_t *c, const int *ldc, const int32_t *oc,
                const bool force_nocopy, pack_type packing,
                gemm_pack_storage_t *pack_dst, bool measure_only);

template // Instantiate sgemm
        dnnl_status_t
        gemm_driver<float, float, float>(const char *transA, const char *transB,
                const char *offsetC, const int *m, const int *n, const int *k,
                const float *alpha, const float *a, const int *lda,
                const float *oa, const float *b, const int *ldb,
                const float *ob, const float *beta, float *c, const int *ldc,
                const float *oc, const bool force_nocopy, pack_type packing,
                gemm_pack_storage_t *pack_dst, bool measure_only);

} // namespace cpu
} // namespace impl
} // namespace dnnl<|MERGE_RESOLUTION|>--- conflicted
+++ resolved
@@ -833,11 +833,6 @@
 
     bool is_lda_verybad = lda % VERYBAD_LD_MULT == 0;
 
-<<<<<<< HEAD
-    // Crude threshold to nocopy kernels if copy overhead is significant
-    // and nthr greater than 1.
-    if (nthr > 1 && 1.0 / m + 1.0 / n >= FORCE_NOCOPY_THRESH
-=======
     // Copy-based performs better for TN case with small N in sequential case.
     if (nthr == 1 && is_TN_case && m > 100
             && ((m < 1200 && n < 200 && k < 1200)
@@ -846,7 +841,6 @@
 
     // Crude threshold for nocopy kernels if copy overhead is significant.
     if (1.0 / m + 1.0 / n >= FORCE_NOCOPY_THRESH
->>>>>>> d5f6d0bb
             && !(is_lda_verybad && is_NT_case)) {
         return true;
     }
