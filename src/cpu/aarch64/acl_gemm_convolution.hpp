--- conflicted
+++ resolved
@@ -76,13 +76,8 @@
 
             bool ok = is_fwd()
                     && set_default_alg_kind(alg_kind::convolution_direct)
-<<<<<<< HEAD
-                    && expect_data_types(src_type, wei_type, bia_type, dst_type,
-                            data_type::undef)
-=======
                     && expect_data_types(
-                            src_type, wei_type, bia_type, dst_type, data_type::undef)
->>>>>>> 6017fdb9
+                            src_type, wei_type, bia_type, dst_type, undef)
                     && !has_zero_dim_memory()
                     && attr()->has_default_values(smask_t::post_ops, dst_type)
                     && output_scales_mask_ok() && zero_points_ok();
