--- conflicted
+++ resolved
@@ -17,11 +17,6 @@
 #ifndef XBYAK_AARCH64_UTIL_H_
 #define XBYAK_AARCH64_UTIL_H_
 
-<<<<<<< HEAD
-// #include <dirent.h>
-// #include <regex.h>
-=======
->>>>>>> 6017fdb9
 #include <stdint.h>
 #include <stdio.h>
 #include <stdlib.h>
@@ -138,9 +133,7 @@
   void setCacheHierarchy();
   void setNumCores();
   void setSysRegVal();
-#ifdef __linux__
   int getRegEx(char *buf, const char *path, const char *regex);
-#endif
   int getFilePathMaxTailNumPlus1(const char *path);
 
 public:
