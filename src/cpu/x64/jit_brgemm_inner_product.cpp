/*******************************************************************************
* Copyright 2020-2023 Intel Corporation
*
* Licensed under the Apache License, Version 2.0 (the "License");
* you may not use this file except in compliance with the License.
* You may obtain a copy of the License at
*
*     http://www.apache.org/licenses/LICENSE-2.0
*
* Unless required by applicable law or agreed to in writing, software
* distributed under the License is distributed on an "AS IS" BASIS,
* WITHOUT WARRANTIES OR CONDITIONS OF ANY KIND, either express or implied.
* See the License for the specific language governing permissions and
* limitations under the License.
*******************************************************************************/

#include "common/c_types_map.hpp"
#include "common/dnnl_thread.hpp"
#include "common/type_helpers.hpp"
#include "common/utils.hpp"

#include "cpu/cpu_primitive.hpp"
#include "cpu/scale_utils.hpp"

#include "cpu/x64/amx_tile_configure.hpp"
#include "cpu/x64/cpu_barrier.hpp"
#include "cpu/x64/injectors/jit_uni_binary_injector.hpp"
#include "cpu/x64/jit_brgemm_inner_product.hpp"
#include "cpu/x64/jit_transpose_utils.hpp"

namespace dnnl {
namespace impl {
namespace cpu {
namespace x64 {

using namespace dnnl::impl::cpu::x64::brgemm_inner_product_utils;
using namespace dnnl::impl::data_type;
using namespace dnnl::impl::format_tag;
using namespace dnnl::impl::memory_tracking::names;
using namespace dnnl::impl::status;
using namespace dnnl::impl::utils;

using namespace nstl;

#define get_blk_off(d, dt, ...) \
    (types::data_type_size((dt)) * (d).blk_off(__VA_ARGS__))

namespace {
template <typename ker_type>
void copy_data_chunk(ker_type &ker, char *tr_data, const char *data,
        int os_work, bool is_last_blk) {
    auto ctx = jit_brgemm_copy_to_coarse_t::ctx_t();
    ctx.data = (void *)data;
    ctx.tr_data = (void *)tr_data;
    ctx.os_work = os_work;
    ctx.last_row_blk = is_last_blk ? 1 : 0;
    (*ker)(&ctx);
}

void maybe_tile_configure(bool is_amx,
        const char brg_kernel_palettes[][AMX_PALETTE_SIZE], int brg_ker_idx,
        int &prev_ker_idx) {
    if (!is_amx) return;
    if (brg_ker_idx == prev_ker_idx) return;
    // TODO: more accurately estimate the costs of memcmp and tile configuration
    if (prev_ker_idx == -1
            || std::memcmp(&brg_kernel_palettes[brg_ker_idx][0],
                       &brg_kernel_palettes[prev_ker_idx][0], AMX_PALETTE_SIZE)
                    != 0)
        amx_tile_configure(&brg_kernel_palettes[brg_ker_idx][0]);
    prev_ker_idx = brg_ker_idx;
}
} // namespace

template <cpu_isa_t isa>
status_t brgemm_inner_product_fwd_t<isa>::execute_forward(
        const exec_ctx_t &ctx) const {
    auto src = CTX_IN_MEM(const char *, DNNL_ARG_SRC);
    auto weights = CTX_IN_MEM(const char *, DNNL_ARG_WEIGHTS);
    auto bias = CTX_IN_MEM(const char *, DNNL_ARG_BIAS);
    auto dst = CTX_OUT_MEM(char *, DNNL_ARG_DST);
    const auto post_ops_binary_rhs_arg_vec
            = binary_injector::prepare_binary_args(
                    pd()->attr()->post_ops_, ctx);

    memory_tracking::grantor_t scratchpad = ctx.get_scratchpad_grantor();
    const memory_desc_wrapper src_d(pd()->src_md());
    const memory_desc_wrapper dst_d(pd()->dst_md());
    const memory_desc_wrapper weights_d(pd()->weights_md(0));

    const auto &jbgp = pd()->jbgp_;

    DEFINE_ARG_SCALES_BUFFER(src_scales, DNNL_ARG_SRC);
    DEFINE_ARG_SCALES_BUFFER(wei_scales, DNNL_ARG_WEIGHTS);
    DEFINE_ARG_SCALES_BUFFER(dst_scales, DNNL_ARG_DST);

    const float *oscales = precompute_scales(ctx.get_scratchpad_grantor(),
            src_scales, wei_scales, pd()->OC(), pd()->attr());

    const bool is_f32 = everyone_is(f32, jbgp.src_dt, jbgp.wei_dt, jbgp.dst_dt);
    const bool is_f32_compute = is_f32 && !jbgp.is_bf32;

    const size_t src_dt_size = types::data_type_size(jbgp.src_dt);
    const size_t bia_dt_size
            = jbgp.with_bias ? types::data_type_size(jbgp.bia_dt) : 0;
    const size_t acc_dt_size = types::data_type_size(jbgp.acc_dt);
    const size_t dst_dt_size = types::data_type_size(jbgp.dst_dt);

    auto addr_batch_global = scratchpad.template get<brgemm_batch_element_t>(
            key_brgemm_primitive_batch);
    auto a_buffer_global = (jbgp.use_buffer_a)
            ? scratchpad.template get<char>(key_brgemm_primitive_buffer_a)
            : nullptr;
    auto c_buffer_global = (jbgp.use_buffer)
            ? scratchpad.template get<char>(key_brgemm_primitive_buffer)
            : nullptr;
    const bool is_amx = jbgp.is_amx;
    auto wsp_tile_base = is_amx
            ? ctx.get_scratchpad_grantor().template get<char>(
                    key_conv_amx_tile_buffer)
            : nullptr;

    auto decomp_buf_global = (jbgp.weights_compressed)
            ? scratchpad.template get<char>(key_brgemm_primitive_decomp_buf)
            : nullptr;

    const int ic_chunks = div_up(jbgp.nb_ic, jbgp.nb_ic_blocking);

    const bool are_post_ops_applicable = one_of(true, jbgp.with_sum,
            jbgp.with_bias, jbgp.with_scales, jbgp.with_eltwise,
            jbgp.with_binary, jbgp.acc_dt != jbgp.dst_dt,
            jbgp.req_s8s8_compensation, jbgp.with_dst_scales);

    size_t offset = types::data_type_size(jbgp.wei_dt)
            * (weights_d.size() - weights_d.additional_buffer_size());
    auto compensation = jbgp.req_s8s8_compensation
            ? reinterpret_cast<const int32_t *>(&weights[offset])
            : nullptr;

    bool is_os_tail = (jbgp.mb < jbgp.os_block);
    bool is_oc_tail = (jbgp.oc < jbgp.oc_block);
    int base_brg_ker_idx = brgemm_inner_product_utils::
            get_brg_kernel_index( // TODO: Can be calculated on initialization stage
                    jbgp, false, false, is_os_tail, is_oc_tail, false);
    const dims_t ic_dims = {0, jbgp.ic_block, 0, 0, 0};
    const auto wei_ic_stride
            = types::data_type_size(jbgp.wei_dt) * weights_d.off_v(ic_dims);

    const auto ker = [&](int ithr_oc_mb, int nthr_oc_mb, int ithr_ic, int n,
                             int ocb, int icc, bool do_init, int buffer_a_osb,
                             bool copy_buffer_a, int &prev_ker_idx) {
        const int ithr = nthr_oc_mb * ithr_ic + ithr_oc_mb;
        auto addr_batch = addr_batch_global + ithr * jbgp.adjusted_batch_size;

        const size_t a_buffer_osb_stride
                = src_dt_size * jbgp.LDA * jbgp.os_block;
        const size_t a_buffer_per_thr
                = a_buffer_osb_stride * jbgp.nb_os_blocking;
        auto a_buffer = (jbgp.use_buffer_a)
                ? a_buffer_global + ithr * a_buffer_per_thr
                        + buffer_a_osb * a_buffer_osb_stride
                : nullptr;

        const int oc = ocb * jbgp.oc_block;
        const size_t dst_off = get_blk_off(dst_d, jbgp.dst_dt, n, oc);

        const bool use_c_buffer = (jbgp.with_sum)
                || (jbgp.use_buffer && (jbgp.nthr_ic_b == 1 || ithr_ic > 0));

        char *c_buffer = nullptr;
        if (use_c_buffer) {
            const size_t c_buf_thr_idx = jbgp.nthr_ic_b <= 1
                    ? ithr
                    : (jbgp.acc_dt != jbgp.dst_dt || jbgp.with_sum
                                    ? ithr_ic
                                    : ithr_ic - 1);
            const size_t c_buf_num_rows = jbgp.nthr_ic_b > 1 ? jbgp.mb : jbgp.M;
            const size_t c_buffer_shift
                    = c_buf_thr_idx * c_buf_num_rows * jbgp.LDC;
            const size_t c_buffer_off = acc_dt_size * c_buffer_shift
                    + (jbgp.nthr_ic_b > 1 ? acc_dt_size * dst_off / dst_dt_size
                                          : 0);
            c_buffer = c_buffer_global + c_buffer_off;
        }

        char *wsp_tile = is_amx
                ? wsp_tile_base + ithr * jbgp.amx_buf_size_per_thread
                : nullptr;
        int icb = icc * jbgp.nb_ic_blocking;
        int ic = icb * jbgp.ic_block;

        bool kernel_init = do_init;

        bool is_os_tail = (jbgp.mb - n < jbgp.os_block);
        bool is_oc_tail = (jbgp.oc - oc < jbgp.oc_block);
        bool is_last_ic_chunk = icc == ic_chunks - 1;
        bool is_ic_tail = is_last_ic_chunk && jbgp.K_tail > 0;
        const int remaining_ic_blks
                = (jbgp.use_buffer_a ? utils::rnd_up(jbgp.ic, jbgp.ic_block)
                                     : jbgp.ic)
                - ic;
        const int gemm_batch
                = nstl::min(jbgp.gemm_batch_size, remaining_ic_blks / jbgp.K);

        auto is_bs_tail = (gemm_batch != jbgp.gemm_batch_size);
        int brg_ker_idx = brgemm_inner_product_utils::get_brg_kernel_index(
                jbgp, is_bs_tail, kernel_init, is_os_tail, is_oc_tail, false);
        auto brg_kernel = brg_kernels_[brg_ker_idx].get();
        const int ic_blocks_per_batch = jbgp.K / jbgp.ic_block;
        const dim_t wei_cur_ocb = get_blk_off(weights_d, jbgp.wei_dt, ocb, 0);

        if (copy_buffer_a) {
            assert(!jbgp.is_bf32);
            auto src_ptr = src + get_blk_off(src_d, jbgp.src_dt, n, ic);
            copy_data_chunk(copy_src_kernel_, a_buffer, src_ptr,
                    is_os_tail ? jbgp.mb - n : jbgp.os_block, is_last_ic_chunk);
        }
        if (gemm_batch > 0 && brg_kernel != nullptr) {
            maybe_tile_configure(
                    is_amx, brg_kernel_palettes_, brg_ker_idx, prev_ker_idx);
            for (int b = 0; b < gemm_batch; b++) {
                auto A_ptr = jbgp.use_buffer_a
                        ? (a_buffer + src_dt_size * b * jbgp.K)
                        : (src
                                + get_blk_off(src_d, jbgp.src_dt, n,
                                        ic + b * jbgp.K));
                addr_batch[b].ptr.A = A_ptr;
<<<<<<< HEAD
                auto wei_offset
                        = get_blk_off(weights_d, jbgp.wei_dt, ocb, icb + b * ic_blocks_per_batch);
=======
                const dim_t wei_offset = wei_cur_ocb
                        + wei_ic_stride * (icb + b * ic_blocks_per_batch);
>>>>>>> 11e62a6f
                if (jbgp.weights_compressed) {
                    const int16_t *compressed_tile_lengths_ptr
                            = reinterpret_cast<const int16_t *>(weights);
                    int compressed_weights_offset = wei_offset / 4096;

                    auto dcomp_params = brgemm_decomp_kernel_params_t();
                    dcomp_params.ptr_B = weights + jbgp.weights_starting_offset
                            + compressed_tile_lengths_ptr
                                            [compressed_weights_offset]
                                    * 64;
                    dcomp_params.bitmask_ptr
                            = weights + jbgp.weight_comp_bitmask_off + wei_offset / 8;
                    const size_t decomp_buf_per_thr = (size_t)jbgp.ic * 64;
                    auto decomp_buf = decomp_buf_global + ithr * decomp_buf_per_thr;

                    dcomp_params.scratch_buf = decomp_buf;
                    (*brg_decomp_kernel_)(&dcomp_params);
                    addr_batch[b].ptr.B = decomp_buf;
                } else {
                    addr_batch[b].ptr.B = weights + wei_offset;
                }
            }

            auto ptr_D = dst + dst_off;
            auto ptr_C = use_c_buffer ? c_buffer : ptr_D;

            if (jbgp.nthr_ic_b == 1 && are_post_ops_applicable
                    && is_last_ic_chunk && !is_ic_tail) {
                void *scratch = is_amx
                        ? static_cast<void *>(wsp_tile)
                        : (jbgp.req_s8s8_compensation ? static_cast<void *>(
                                   const_cast<int *>(&compensation[oc]))
                                                      : nullptr);
                auto ptr_bias
                        = jbgp.with_bias ? bias + bia_dt_size * oc : nullptr;
                const brgemm_post_ops_data_t post_ops_data {
                        static_cast<const void *>(ptr_bias),
                        &oscales[jbgp.is_oc_scale * oc],
                        post_ops_binary_rhs_arg_vec.data(),
                        static_cast<size_t>(oc), 0, dst, 0, nullptr, nullptr,
                        nullptr, false, 1, false, false, dst_scales};

                brgemm_kernel_execute_postops(brg_kernel, gemm_batch,
                        addr_batch, (void *)ptr_C, (void *)ptr_D, post_ops_data,
                        scratch);
            } else {
                brgemm_kernel_execute(brg_kernel, gemm_batch, addr_batch,
                        (void *)ptr_C, is_amx ? (void *)wsp_tile : nullptr);
            }
        }

        if (is_ic_tail) {
            assert(!jbgp.use_buffer_a);
            auto use_init_ker = (kernel_init && gemm_batch == 0);
            int brg_ker_ic_tail_idx
                    = brgemm_inner_product_utils::get_brg_kernel_index(jbgp,
                            false, use_init_ker, is_os_tail, is_oc_tail, true);
            maybe_tile_configure(is_amx, brg_kernel_palettes_,
                    brg_ker_ic_tail_idx, prev_ker_idx);

            int ic_block = gemm_batch * ic_blocks_per_batch;
            addr_batch[0].ptr.A = src
                    + get_blk_off(src_d, jbgp.src_dt, n,
                            ic + ic_block * jbgp.ic_block);
            const dim_t wei_offset
                    = wei_cur_ocb + wei_ic_stride * (icb + ic_block);
            addr_batch[0].ptr.B = weights + wei_offset;

            auto brg_kernel_ic_tail = brg_kernels_[brg_ker_ic_tail_idx].get();
            auto ptr_D = dst + dst_off;
            auto ptr_C = use_c_buffer ? c_buffer : ptr_D;
            if (jbgp.nthr_ic_b == 1 && are_post_ops_applicable) {
                void *scratch = is_amx
                        ? static_cast<void *>(wsp_tile)
                        : (jbgp.req_s8s8_compensation ? static_cast<void *>(
                                   const_cast<int *>(&compensation[oc]))
                                                      : nullptr);
                auto ptr_bias
                        = jbgp.with_bias ? bias + bia_dt_size * oc : nullptr;
                const brgemm_post_ops_data_t post_ops_data {
                        static_cast<const void *>(ptr_bias),
                        &oscales[jbgp.is_oc_scale * oc],
                        post_ops_binary_rhs_arg_vec.data(),
                        static_cast<size_t>(oc), 0, dst, 0, nullptr, nullptr,
                        nullptr, false, 1, false, false, dst_scales};

                brgemm_kernel_execute_postops(brg_kernel_ic_tail, 1, addr_batch,
                        (void *)ptr_C, (void *)ptr_D, post_ops_data, scratch);
            } else {
                brgemm_kernel_execute(brg_kernel_ic_tail, 1, addr_batch,
                        (void *)ptr_C, is_amx ? (void *)wsp_tile : nullptr);
            }
        }
    };

    const int os_chunks = div_up(jbgp.nb_os, jbgp.nb_os_blocking);
    const int oc_chunks = div_up(jbgp.nb_oc, jbgp.nb_oc_blocking);
    const int work_amount = oc_chunks * os_chunks;

    const auto init_thr_groups
            = [&](const int ithr, const int nthr, int &nthr_ic, int &nthr_oc_mb,
                      int &ithr_ic, int &ithr_oc_mb) {
                  nthr_ic = jbgp.nthr_ic_b <= nthr ? jbgp.nthr_ic_b : 1;
                  nthr_oc_mb = nthr / nthr_ic;
                  ithr_ic = ithr / nthr_oc_mb;
                  ithr_oc_mb = ithr % nthr_oc_mb;
                  if (ithr_oc_mb >= work_amount || ithr_ic >= ic_chunks
                          || ithr >= rnd_dn(nthr, nthr_ic))
                      return false;
                  return true;
              };

    // If work_amount == 1 we limit num_threads to 1 as parallel(1, ...) does
    // not create parallel section at all. We do not limit num_threads
    // for 1 < work_amount < dnnl_get_max_threads() case to avoid potential
    // overhead on spawning different number of OMP threads from layer to layer.
    const int num_threads
            = work_amount == 1 && jbgp.nthr_ic_b <= 1 ? 1 : jbgp.nthr;
    parallel(num_threads, [&](const int ithr, const int nthr) {
        int nthr_ic {1}, nthr_oc_mb {1}, ithr_ic {0}, ithr_oc_mb {0};
        bool ok = init_thr_groups(
                ithr, nthr, nthr_ic, nthr_oc_mb, ithr_ic, ithr_oc_mb);
        if (!ok) return;

        int start_init {0}, end {0};
        balance211(work_amount, nthr_oc_mb, ithr_oc_mb, start_init, end);

        int icc_start {0}, icc_end {ic_chunks};
        if (nthr_ic > 1)
            balance211(ic_chunks, nthr_ic, ithr_ic, icc_start, icc_end);

        const int icc_work = icc_end - icc_start;

        enum loop_order {
            osc_occ_icc_osb_ocb,
            osc_occ_osb_ocb_icc,
            icc_osc_occ_osb_ocb,
            icc_occ_osc_ocb_osb,
        };
        enum loop_order order = osc_occ_osb_ocb_icc;

        // icc-loop can only be interchanged if we don't need additional memory
        // for accumulation.
        const bool icc_loop_swapable = !jbgp.use_buffer;

        // Optimize loop order for f32, if buffer is not required.
        const bool ocb_inner_most = is_f32_compute && icc_loop_swapable;
        if (ocb_inner_most) {
            order = osc_occ_icc_osb_ocb;

            // Use icc loop as outer-most to save bandwidth when os is small.
            if (jbgp.use_small_os_kernels) order = icc_osc_occ_osb_ocb;
        }

        const int os_chunk_sz = jbgp.os_block * jbgp.nb_os_blocking;
        const int oc_chunk_sz = jbgp.oc_block * jbgp.nb_oc_blocking;
        const int ic_chunk_sz = jbgp.ic_block * jbgp.nb_ic_blocking;
        const int n_blocks = div_up(work_amount, nthr_oc_mb);
        const int n_ic_blocks = div_up(icc_work, nthr_ic);

        int oc_span_osc_occ = nstl::min(n_blocks, oc_chunks) * oc_chunk_sz;
        int os_span_osc_occ = div_up(n_blocks, oc_chunks) * os_chunk_sz;
        oc_span_osc_occ = nstl::min(oc_span_osc_occ, jbgp.oc);
        os_span_osc_occ = nstl::min(os_span_osc_occ, jbgp.os);

        int os_span_occ_osc = nstl::min(n_blocks, os_chunks) * os_chunk_sz;
        int oc_span_occ_osc = div_up(n_blocks, os_chunks) * oc_chunk_sz;
        os_span_occ_osc = nstl::min(os_span_occ_osc, jbgp.os);
        oc_span_occ_osc = nstl::min(oc_span_occ_osc, jbgp.oc);

        int k_span = nstl::min(n_ic_blocks * ic_chunk_sz, jbgp.ic);

        auto eff = [](dim_t m, dim_t n, dim_t k) {
            return 2 * m * n * k / float(m * k + n * k + 2 * m * n);
        };

        // Prefer to use occ_osc_... instead of osc_occ_... if compute
        // intensity increases more than a threshold.
        float eff_osc_occ = eff(os_span_osc_occ, oc_span_osc_occ, k_span);
        float eff_occ_osc = eff(os_span_occ_osc, oc_span_occ_osc, k_span);
        bool do_occ_osc = eff_occ_osc > 1.2 * eff_osc_occ;

        // Enable occ_osc_... for f32 and with small os-blocks.
        // TODO: Expand to other precisions and other blocks sizes.
        const bool is_avx512 = is_superset(isa, avx512_core);
        if ((jbgp.os_block < 32 || do_occ_osc) && is_f32_compute
                && icc_loop_swapable && is_avx512)
            order = icc_occ_osc_ocb_osb;

        int prev_ker_idx = -1;
        maybe_tile_configure(
                is_amx, brg_kernel_palettes_, base_brg_ker_idx, prev_ker_idx);

        int icc {0}, occ {0}, osc {0};
        int start {start_init};
        switch (order) {
            case osc_occ_icc_osb_ocb:
            case osc_occ_osb_ocb_icc:
            case icc_osc_occ_osb_ocb:
                nd_iterator_init(start, osc, os_chunks, occ, oc_chunks);
                break;
            case icc_occ_osc_ocb_osb:
                nd_iterator_init(start, occ, oc_chunks, osc, os_chunks);
                break;
        }

        while (start < end) {
            int ocb_s = occ * jbgp.nb_oc_blocking;
            int ocb_e = nstl::min(ocb_s + jbgp.nb_oc_blocking, jbgp.nb_oc);
            int ocb_work = ocb_e - ocb_s;

            int osb_s = osc * jbgp.nb_os_blocking;
            int osb_e = nstl::min(osb_s + jbgp.nb_os_blocking, jbgp.nb_os);
            int osb_work = osb_e - osb_s;

            // Each thread runs the below loops:
            int loop_start = 0, loop_end = 0;
            switch (order) {
                case osc_occ_icc_osb_ocb:
                case osc_occ_osb_ocb_icc:
                    loop_end = icc_work * osb_work * ocb_work;
                    break;
                case icc_occ_osc_ocb_osb:
                case icc_osc_occ_osb_ocb: loop_end = osb_work * ocb_work; break;
            }

            int osb = 0, ocb = 0;
            switch (order) {
                case osc_occ_icc_osb_ocb:
                    nd_iterator_init(
                            0, icc, icc_work, osb, osb_work, ocb, ocb_work);
                    break;
                case osc_occ_osb_ocb_icc:
                    nd_iterator_init(
                            0, osb, osb_work, ocb, ocb_work, icc, icc_work);
                    break;
                case icc_osc_occ_osb_ocb:
                    nd_iterator_init(0, osb, osb_work, ocb, ocb_work);
                    break;
                case icc_occ_osc_ocb_osb:
                    nd_iterator_init(0, ocb, ocb_work, osb, osb_work);
                    break;
            }

            while (loop_start < loop_end) {
                const int n = (osb + osb_s) * jbgp.os_block;
                const int cur_icc = icc + icc_start;
                const bool copy_buffer_a = jbgp.use_buffer_a
                        && IMPLICATION(ocb_inner_most, ocb == 0);
                ker(ithr_oc_mb, nthr_oc_mb, ithr_ic, n, ocb + ocb_s, cur_icc,
                        cur_icc == icc_start, osb, copy_buffer_a, prev_ker_idx);

                ++loop_start;
                switch (order) {
                    case osc_occ_icc_osb_ocb:
                        nd_iterator_step(
                                icc, icc_work, osb, osb_work, ocb, ocb_work);
                        break;
                    case osc_occ_osb_ocb_icc:
                        nd_iterator_step(
                                osb, osb_work, ocb, ocb_work, icc, icc_work);
                        break;
                    case icc_osc_occ_osb_ocb:
                        nd_iterator_step(osb, osb_work, ocb, ocb_work);
                        break;
                    case icc_occ_osc_ocb_osb:
                        nd_iterator_step(ocb, ocb_work, osb, osb_work);
                        break;
                }
            }

            ++start;
            switch (order) {
                case osc_occ_icc_osb_ocb:
                case osc_occ_osb_ocb_icc:
                    nd_iterator_step(osc, os_chunks, occ, oc_chunks);
                    break;
                case icc_osc_occ_osb_ocb:
                    nd_iterator_step(osc, os_chunks, occ, oc_chunks);
                    if (start == end) {
                        icc++;
                        if (icc < icc_work) {
                            start = start_init;
                            nd_iterator_init(
                                    start, osc, os_chunks, occ, oc_chunks);
                        }
                    }
                    break;
                case icc_occ_osc_ocb_osb:
                    nd_iterator_step(occ, oc_chunks, osc, os_chunks);
                    if (start == end) {
                        icc++;
                        if (icc < icc_work) {
                            start = start_init;
                            nd_iterator_init(
                                    start, occ, oc_chunks, osc, os_chunks);
                        }
                    }
                    break;
            }
        }
        if (is_amx) amx_tile_release();
    });

    if (jbgp.nthr_ic_b > 1) {
        assert(jbgp.use_buffer && is_f32_compute);

        const auto get_dst_reduced_off = [&](int ithr_ic, int osb, int ocb) {
            assert(jbgp.nthr_ic_b > 1);
            int os = osb * jbgp.os_block;
            int oc = ocb * jbgp.oc_block;
            const size_t dst_off = get_blk_off(dst_d, jbgp.dst_dt, os, oc);
            if (ithr_ic == 0) return dst_off;
            assert(ithr_ic > 0);
            const size_t ic_buf_idx = jbgp.with_sum ? ithr_ic : ithr_ic - 1;
            return dst_off + (ic_buf_idx * jbgp.mb * jbgp.LDC * acc_dt_size);
        };

        parallel(num_threads, [&](const int ithr, const int nthr) {
            int nthr_ic {1}, nthr_oc_mb {1}, ithr_ic {0}, ithr_oc_mb {0};
            bool ok = init_thr_groups(
                    ithr, nthr, nthr_ic, nthr_oc_mb, ithr_ic, ithr_oc_mb);
            if (!ok) return;

            int ocmb_start {0}, ocmb_end {0};
            int start {0}, end {0};
            balance211(
                    work_amount, nthr_oc_mb, ithr_oc_mb, ocmb_start, ocmb_end);
            balance211(ocmb_end - ocmb_start, nthr_ic, ithr_ic, start, end);

            int prev_ker_idx = -1;

            int occ {0}, osc {0};
            nd_iterator_init(
                    ocmb_start + start, osc, os_chunks, occ, oc_chunks);
            while (start < end) {
                int ocb_s = occ * jbgp.nb_oc_blocking;
                int ocb_e = nstl::min(ocb_s + jbgp.nb_oc_blocking, jbgp.nb_oc);

                int osb_s = osc * jbgp.nb_os_blocking;
                int osb_e = nstl::min(osb_s + jbgp.nb_os_blocking, jbgp.nb_os);

                for (int osb = osb_s; osb < osb_e; ++osb) {
                    int cur_os_block = nstl::min(
                            jbgp.os - osb * jbgp.os_block, jbgp.os_block);
                    const bool is_os_tail = cur_os_block < jbgp.os_block;
                    const int cur_oc_chunk_size
                            = nstl::min(jbgp.LDC, ocb_e * jbgp.oc_block)
                            - ocb_s * jbgp.oc_block;
                    char *dst_reduced = (jbgp.with_sum ? c_buffer_global : dst)
                            + get_dst_reduced_off(0, osb, ocb_s);
                    const size_t os_offset = jbgp.LDC * acc_dt_size;
                    for (int ic_buf = 0; ic_buf < nthr_ic - 1; ++ic_buf) {
                        const char *c_buffer = c_buffer_global
                                + get_dst_reduced_off(ic_buf + 1, osb, ocb_s);
                        for (int os = 0; os < cur_os_block; ++os) {
                            acc_ker_->accumulate(
                                    (float *)(dst_reduced + os * os_offset),
                                    (float *)(c_buffer + os * os_offset),
                                    cur_oc_chunk_size);
                        }
                    }
                    if (are_post_ops_applicable) {
                        for (int ocb = ocb_s; ocb < ocb_e; ++ocb) {
                            const bool is_oc_tail
                                    = (jbgp.oc - ocb * jbgp.oc_block
                                            < jbgp.oc_block);
                            const int brg_ker_idx = brgemm_inner_product_utils::
                                    get_brg_kernel_index(jbgp, false, false,
                                            is_os_tail, is_oc_tail, false);
                            maybe_tile_configure(is_amx, brg_kernel_palettes_,
                                    brg_ker_idx, prev_ker_idx);
                            const auto brg_kernel
                                    = brg_kernels_[brg_ker_idx].get();
                            const int os = osb * jbgp.os_block;
                            const int oc = ocb * jbgp.oc_block;
                            const auto ptr_bias = jbgp.with_bias
                                    ? bias + bia_dt_size * oc
                                    : nullptr;
                            auto ptr_D = dst
                                    + get_blk_off(dst_d, jbgp.dst_dt, os, oc);
                            auto ptr_C = (jbgp.with_sum ? c_buffer_global : dst)
                                    + get_dst_reduced_off(0, osb, ocb);

                            char *wsp_tile = is_amx ? wsp_tile_base
                                            + ithr * jbgp.amx_buf_size_per_thread
                                                    : nullptr;

                            void *scratch = is_amx
                                    ? static_cast<void *>(wsp_tile)
                                    : (jbgp.req_s8s8_compensation ? static_cast<
                                                    void *>(const_cast<int *>(
                                               &compensation[oc]))
                                                                  : nullptr);

                            const brgemm_post_ops_data_t post_ops_data {
                                    static_cast<const void *>(ptr_bias),
                                    &oscales[jbgp.is_oc_scale * oc],
                                    post_ops_binary_rhs_arg_vec.data(),
                                    static_cast<size_t>(oc), 0, dst, 0, nullptr,
                                    nullptr, nullptr, true /* skip_accm */, 1,
                                    false, false, dst_scales};

                            brgemm_kernel_execute_postops(brg_kernel, 0,
                                    nullptr, (void *)ptr_C, (void *)ptr_D,
                                    post_ops_data, scratch);
                        }
                    }
                }
                ++start;
                nd_iterator_step(osc, os_chunks, occ, oc_chunks);
            }
        });
    }
    return status::success;
}

template struct brgemm_inner_product_fwd_t<avx2>;
template struct brgemm_inner_product_fwd_t<avx2_vnni>;
template struct brgemm_inner_product_fwd_t<avx2_vnni_2>;
template struct brgemm_inner_product_fwd_t<avx512_core>;
template struct brgemm_inner_product_fwd_t<avx512_core_bf16>;
template struct brgemm_inner_product_fwd_t<avx512_core_vnni>;
template struct brgemm_inner_product_fwd_t<avx512_core_amx>;
template struct brgemm_inner_product_fwd_t<avx512_core_fp16>;
template struct brgemm_inner_product_fwd_t<avx512_core_amx_fp16>;

template <cpu_isa_t isa>
void brgemm_inner_product_bwd_data_t<isa>::execute_backward_data(
        const exec_ctx_t &ctx) const {

    auto diff_dst_ = CTX_IN_MEM(const char *, DNNL_ARG_DIFF_DST);
    auto weights_ = CTX_IN_MEM(const char *, DNNL_ARG_WEIGHTS);
    auto diff_src_ = CTX_OUT_MEM(char *, DNNL_ARG_DIFF_SRC);

    auto diff_src = const_cast<char *>(diff_src_);
    auto weights = const_cast<char *>(weights_);
    auto diff_dst = const_cast<char *>(diff_dst_);

    const memory_desc_wrapper diff_src_d(pd()->diff_src_md());
    const memory_desc_wrapper diff_dst_d(pd()->diff_dst_md());
    const memory_desc_wrapper weights_d(pd()->weights_md(0));

    const auto &jbgp = pd()->jbgp_;

    const bool is_f32 = everyone_is(f32, jbgp.src_dt, jbgp.wei_dt, jbgp.dst_dt);
    const bool is_bf16 = everyone_is(bf16, jbgp.wei_dt, jbgp.dst_dt);
    const bool is_f16 = everyone_is(f16, jbgp.wei_dt, jbgp.dst_dt);
    const bool is_f32_out = jbgp.src_dt == f32;
    const bool is_amx = jbgp.is_amx;
    const size_t buf_dt_size = types::data_type_size(
            isa == avx512_core_fp16 ? f32 : jbgp.wei_dt);

    const dim_t wei_dt_size = types::data_type_size(jbgp.wei_dt);

    memory_tracking::grantor_t scratchpad = ctx.get_scratchpad_grantor();
    brgemm_batch_element_t *addr_batch_global
            = scratchpad.template get<brgemm_batch_element_t>(
                    key_brgemm_primitive_batch);
    char *c_buffer_global = (jbgp.use_buffer)
            ? scratchpad.template get<char>(key_brgemm_primitive_buffer)
            : nullptr;
    char *b_buffer_global = jbgp.use_buffer_b
            ? scratchpad.template get<char>(key_brgemm_primitive_buffer_b)
            : nullptr;
    char *a_buffer_global = jbgp.use_buffer_a
            ? scratchpad.template get<char>(key_brgemm_primitive_buffer_a)
            : nullptr;
    auto wsp_tile_base = is_amx
            ? ctx.get_scratchpad_grantor().template get<char>(
                    key_conv_amx_tile_buffer)
            : nullptr;

    const int oc_chunks = div_up(jbgp.nb_oc, jbgp.nb_oc_blocking);

    const dim_t acc_dt_sz = types::data_type_size(jbgp.acc_dt);
    const dim_t src_dt_sz = types::data_type_size(jbgp.src_dt);

    bool is_os_tail = (jbgp.mb < jbgp.os_block);
    bool is_ic_tail = (jbgp.ic < jbgp.ic_block);
    bool is_oc_tail = (jbgp.oc < jbgp.oc_block) && !jbgp.use_buffer_a;
    const int base_brg_ker_idx = brgemm_inner_product_utils::
            get_brg_kernel_index( // TODO: Can be calculated on initialization stage
                    jbgp, false, false, is_os_tail, is_ic_tail, is_oc_tail);

    const int os_chunks = div_up(jbgp.nb_os, jbgp.nb_os_blocking);
    const int work_amount = jbgp.nb_ic * os_chunks;
    const int num_threads
            = work_amount == 1 && jbgp.nthr_oc_b <= 1 ? 1 : jbgp.nthr;

    const auto get_weights_ptr = [&](int icb, int ocb) {
        int fwd_ic_block
                = (is_amx && !jbgp.is_bf32) ? 2 * jbgp.simd_w : jbgp.simd_w;
        int fwd_oc_block = 0;
        switch (jbgp.wei_tag) {
            case OI16i64o:
            case OIw16i64o:
            case OIhw16i64o:
            case OIdhw16i64o:
            case OI8i64o2i:
            case OIw8i64o2i:
            case OIhw8i64o2i:
            case OIdhw8i64o2i:
            case OI16i64o2i:
            case OIw16i64o2i:
            case OIhw16i64o2i:
            case OIdhw16i64o2i: fwd_oc_block = 4 * jbgp.simd_w; break;
            case OI16i32o:
            case OIw16i32o:
            case OIhw16i32o:
            case OIdhw16i32o:
            case OI8i32o2i:
            case OIw8i32o2i:
            case OIhw8i32o2i:
            case OIdhw8i32o2i:
            case OI16i32o2i:
            case OIw16i32o2i:
            case OIhw16i32o2i:
            case OIdhw16i32o2i: fwd_oc_block = 2 * jbgp.simd_w; break;
            default: fwd_oc_block = jbgp.simd_w;
        };
        int fwd_icb = icb * jbgp.ic_block / fwd_ic_block;
        int fwd_ocb = ocb * jbgp.oc_block / fwd_oc_block;
        char *ptr_wei_local = weights
                + get_blk_off(weights_d, jbgp.wei_dt, fwd_ocb, fwd_icb);

        int fwd_ocb_simd = (ocb * jbgp.oc_block) % fwd_oc_block;
        int fwd_icb_simd = (icb * jbgp.ic_block) % fwd_ic_block;
        int blk_sz = is_bf16 || (is_f16 && isa != avx512_core_fp16) ? 2 : 1;

        return ptr_wei_local
                + wei_dt_size
                * (fwd_icb_simd / blk_sz * blk_sz * fwd_oc_block
                        + blk_sz * fwd_ocb_simd);
    };

    const auto transform_b_chunk
            = [&](char *tr_wei, const char *wei, int trans_batch, int current_N,
                      int current_K) {
                  auto ctx = jit_brgemm_trans_wei_t::ctx_t();
                  ctx.src = (void *)wei;
                  ctx.tr_src = (void *)tr_wei;
                  ctx.current_gemm_batch = trans_batch;
                  ctx.current_N = current_N;
                  ctx.current_K = current_K;
                  (*trans_B_kernel_)(&ctx);
              };

    const auto ker = [&](int ithr_ic_mb, int nthr_ic_mb, int ithr_oc,
                             int nthr_oc, int n, int icb, int occ, bool do_init,
                             bool do_b_transpose, int &prev_ker_idx) {
        const int ithr = nthr_ic_mb * ithr_oc + ithr_ic_mb;
        brgemm_batch_element_t *addr_batch
                = addr_batch_global + ithr * jbgp.adjusted_batch_size;

        const int ic = icb * jbgp.ic_block;
        const int ocb = occ * jbgp.nb_oc_blocking;
        const int oc = ocb * jbgp.oc_block;
        const size_t dsrc_off = get_blk_off(diff_src_d, jbgp.src_dt, n, ic);
        const int adj_buffers = (jbgp.src_dt == f32) ? 1 : 0;
        const size_t c_buf_shift = jbgp.nthr_oc_b > 1
                ? (ithr_oc - adj_buffers)
                        * static_cast<size_t>(jbgp.mb * jbgp.LDC)
                : ithr * static_cast<size_t>(jbgp.LDC * jbgp.M);
        const size_t c_buf_off
                = types::data_type_size(jbgp.acc_dt) * c_buf_shift
                + (jbgp.nthr_oc_b > 1 ? acc_dt_sz * dsrc_off / src_dt_sz : 0);
        bool use_c_buf = false;
        if (is_f32_out && jbgp.use_buffer) {
            use_c_buf = (jbgp.nthr_oc_b == 1 || ithr_oc > 0);
        } else if (!is_f32_out && jbgp.use_buffer) {
            if (jbgp.nthr_oc_b > 1)
                use_c_buf = true;
            else
                use_c_buf = (jbgp.nthr_oc_b == 1 || ithr_oc > 0);
        }

        const size_t a_buffer_size_per_thr
                = jbgp.os_block * jbgp.LDA * types::data_type_size(jbgp.dst_dt);
        char *c_buffer = use_c_buf ? c_buffer_global + c_buf_off : nullptr;
        char *a_buffer = jbgp.use_buffer_a
                ? a_buffer_global + ithr * a_buffer_size_per_thr
                : diff_dst;
        char *wsp_tile = is_amx
                ? wsp_tile_base + ithr * jbgp.amx_buf_size_per_thread
                : nullptr;

        bool kernel_init = do_init;

        const bool is_os_tail = (jbgp.mb - n < jbgp.os_block);
        const bool is_ic_tail = (jbgp.ic - ic < jbgp.ic_block);
        const bool is_last_oc_chunk = occ == oc_chunks - 1;
        const bool is_oc_tail = is_last_oc_chunk && jbgp.K_tail > 0;

        const int rnd_oc
                = rnd_up(jbgp.oc, jbgp.use_buffer_a ? jbgp.oc_block : 1);
        const int nb_oc_b
                = nstl::min((rnd_oc - oc) / jbgp.oc_block, jbgp.nb_oc_blocking);

        auto is_bs_tail = (nb_oc_b != jbgp.nb_oc_blocking);
        const int brg_ker_idx
                = brgemm_inner_product_utils::get_brg_kernel_index(jbgp,
                        is_bs_tail, kernel_init, is_os_tail, is_ic_tail, false);
        auto brg_kernel = brg_kernels_[brg_ker_idx].get();

        const int size_B = jbgp.LDB * rnd_up(jbgp.K, 2);

        const size_t b_buf_shift = jbgp.ip_bwd_d_global_b_transpose
                ? icb * jbgp.nb_oc + ocb
                : ithr * jbgp.gemm_batch_size;
        const size_t b_buf_off = buf_dt_size * b_buf_shift * size_B;
        char *b_buffer = b_buffer_global + b_buf_off;

        char *ptr_D = diff_src + dsrc_off;
        char *ptr_C = use_c_buf ? c_buffer : ptr_D;

        if (jbgp.use_buffer_a)
            copy_data_chunk(copy_diff_dst_kernel_, a_buffer,
                    diff_dst + get_blk_off(diff_dst_d, jbgp.dst_dt, n, oc),
                    is_os_tail ? jbgp.os - n : jbgp.os_block, is_last_oc_chunk);

        if (nb_oc_b > 0 && brg_kernel != nullptr) {
            maybe_tile_configure(
                    is_amx, brg_kernel_palettes_, brg_ker_idx, prev_ker_idx);
            for (int oc_block = 0; oc_block < nb_oc_b; oc_block++) {
                addr_batch[oc_block].ptr.A = jbgp.use_buffer_a ? a_buffer
                                + oc_block * jbgp.oc_block
                                        * types::data_type_size(jbgp.dst_dt)
                                                               : diff_dst
                                + get_blk_off(diff_dst_d, jbgp.dst_dt, n,
                                        oc + oc_block * jbgp.oc_block);
                addr_batch[oc_block].ptr.B
                        = b_buffer + buf_dt_size * (oc_block * size_B);
                if (!jbgp.ip_bwd_d_global_b_transpose && do_b_transpose)
                    transform_b_chunk((char *)addr_batch[oc_block].ptr.B,
                            get_weights_ptr(icb, ocb + oc_block), 1,
                            is_ic_tail ? jbgp.ic % jbgp.ic_block
                                       : jbgp.ic_block,
                            jbgp.oc_block);
            }

            if (jbgp.use_buffer && (jbgp.nthr_oc_b <= 1 || num_threads == 1)
                    && is_last_oc_chunk && !is_oc_tail) {
                void *scratch
                        = is_amx ? static_cast<void *>(wsp_tile) : nullptr;
                const brgemm_post_ops_data_t empty_po_data {};
                brgemm_kernel_execute_postops(brg_kernel, nb_oc_b, addr_batch,
                        (void *)c_buffer, (void *)ptr_D, empty_po_data,
                        scratch);

            } else {
                brgemm_kernel_execute(brg_kernel, nb_oc_b, addr_batch,
                        (void *)ptr_C, is_amx ? (void *)wsp_tile : nullptr);
            }
        }
        if (is_oc_tail) {
            assert(!jbgp.use_buffer_a);
            auto use_init_ker = (kernel_init && nb_oc_b == 0);
            const int brg_kernel_oc_tail_idx
                    = brgemm_inner_product_utils::get_brg_kernel_index(jbgp,
                            false, use_init_ker, is_os_tail, is_ic_tail, true);
            maybe_tile_configure(is_amx, brg_kernel_palettes_,
                    brg_kernel_oc_tail_idx, prev_ker_idx);

            const int oc_block = nb_oc_b;
            addr_batch[0].ptr.A = diff_dst
                    + get_blk_off(diff_dst_d, jbgp.dst_dt, n,
                            oc + oc_block * jbgp.oc_block);
            addr_batch[0].ptr.B = b_buffer + buf_dt_size * (oc_block * size_B);
            if (!jbgp.ip_bwd_d_global_b_transpose && do_b_transpose) {
                transform_b_chunk((char *)addr_batch[0].ptr.B,
                        get_weights_ptr(icb, ocb + oc_block), 1,
                        is_ic_tail ? jbgp.ic % jbgp.ic_block : jbgp.ic_block,
                        jbgp.K_tail);
            }

            auto brg_kernel_oc_tail
                    = brg_kernels_[brg_kernel_oc_tail_idx].get();
            if (jbgp.use_buffer && jbgp.nthr_oc_b <= 1) {
                void *scratch
                        = is_amx ? static_cast<void *>(wsp_tile) : nullptr;
                const brgemm_post_ops_data_t empty_po_data {};
                brgemm_kernel_execute_postops(brg_kernel_oc_tail, 1, addr_batch,
                        (void *)c_buffer, (void *)ptr_D, empty_po_data,
                        scratch);

            } else {
                brgemm_kernel_execute(brg_kernel_oc_tail, 1, addr_batch,
                        (void *)ptr_C, is_amx ? (void *)wsp_tile : nullptr);
            }
        }
    };

    if (jbgp.ip_bwd_d_global_b_transpose && jbgp.use_buffer_b) {
        assert(IMPLICATION(
                jbgp.ip_bwd_d_global_b_transpose, jbgp.nthr_oc_b == 1));
        parallel(num_threads, [&](const int ithr, const int nthr) {
            int start {0}, end {0};
            int max_ch_block = nstl::max(jbgp.ic_block, jbgp.oc_block);
            int ic_chunk_sz = max_ch_block / jbgp.ic_block;
            int oc_chunk_sz = max_ch_block / jbgp.oc_block;
            int nc_ic = utils::div_up(jbgp.nb_ic, ic_chunk_sz);
            int nc_oc = utils::div_up(jbgp.nb_oc, oc_chunk_sz);
            int transp_work_amount = nc_ic * nc_oc;
            balance211(transp_work_amount, nthr, ithr, start, end);
            int icc, occ;
            nd_iterator_init(start, icc, nc_ic, occ, nc_oc);
            while (start < end) {
                int icb_start = icc * ic_chunk_sz;
                int icb_end = nstl::min((icc + 1) * ic_chunk_sz, jbgp.nb_ic);
                int ocb_start = occ * oc_chunk_sz;
                int ocb_end = nstl::min((occ + 1) * oc_chunk_sz, jbgp.nb_oc);
                for_(int icb = icb_start; icb < icb_end; icb++)
                for (int ocb = ocb_start; ocb < ocb_end; ocb++) {
                    int ic = icb * jbgp.ic_block;
                    int oc = ocb * jbgp.oc_block;
                    bool is_ic_tail = (jbgp.ic - ic < jbgp.ic_block);
                    bool is_oc_tail = (jbgp.oc - oc < jbgp.oc_block);
                    const int size_B = jbgp.LDB * rnd_up(jbgp.K, 2);
                    char *b_buffer = b_buffer_global
                            + buf_dt_size
                                    * ((dim_t)icb * jbgp.nb_oc * size_B
                                            + (dim_t)ocb * size_B);

                    transform_b_chunk(b_buffer, get_weights_ptr(icb, ocb), 1,
                            is_ic_tail ? jbgp.ic % jbgp.ic_block
                                       : jbgp.ic_block,
                            is_oc_tail ? jbgp.oc % jbgp.oc_block
                                       : jbgp.oc_block);
                }
                ++start;
                nd_iterator_step(icc, nc_ic, occ, nc_oc);
            }
        });
    }

    parallel(num_threads, [&](const int ithr, const int nthr) {
        const int nthr_oc = jbgp.nthr_oc_b <= nthr ? jbgp.nthr_oc_b : 1;
        const int nthr_ic_mb = nthr / nthr_oc;
        const int ithr_ic_mb = ithr % nthr_ic_mb;
        const int ithr_oc = ithr / nthr_ic_mb;
        if (ithr_ic_mb >= work_amount || ithr_oc >= oc_chunks
                || ithr >= rnd_dn(nthr, nthr_oc))
            return;

        int start {0}, end {0};
        balance211(work_amount, nthr_ic_mb, ithr_ic_mb, start, end);
        int occ_start {0}, occ_end {oc_chunks};
        if (nthr_oc > 1)
            balance211(oc_chunks, nthr_oc, ithr_oc, occ_start, occ_end);

        int prev_ker_idx = -1;
        maybe_tile_configure(
                is_amx, brg_kernel_palettes_, base_brg_ker_idx, prev_ker_idx);

        int icb {0}, oss {0};
        nd_iterator_init(start, oss, os_chunks, icb, jbgp.nb_ic);
        while (start < end) {
            const int nb_os_blocking
                    = nstl::min(jbgp.nb_os - oss * jbgp.nb_os_blocking,
                            jbgp.nb_os_blocking);
            const int occ_work = occ_end - occ_start;
            const int loop_iteration = nb_os_blocking * occ_work;

            for (int iter = 0; iter < loop_iteration; ++iter) {
                int osb = 0, occ = occ_start;
                if (jbgp.use_buffer || !is_f32) {
                    osb += iter / occ_work;
                    occ += iter % occ_work;
                } else {
                    occ += iter / nb_os_blocking;
                    osb += iter % nb_os_blocking;
                }
                int n = (oss * jbgp.nb_os_blocking + osb) * jbgp.os_block;
                ker(ithr_ic_mb, nthr_ic_mb, ithr_oc, nthr_oc, n, icb, occ,
                        occ == occ_start, osb == 0 || occ_work > 1,
                        prev_ker_idx);
            }
            ++start;
            nd_iterator_step(oss, os_chunks, icb, jbgp.nb_ic);
        }
        if (is_amx) amx_tile_release();
    });

    if (jbgp.nthr_oc_b > 1) {
        parallel(num_threads, [&](const int ithr, const int nthr) {
            const int nthr_oc = jbgp.nthr_oc_b <= nthr ? jbgp.nthr_oc_b : 1;
            if (nthr_oc <= 1) return;

            const int ddst_elems = jbgp.LDC * jbgp.os;
            const int reduce_chunk_size = 64;
            int start {0}, end {0};
            balance211(div_up(ddst_elems, reduce_chunk_size), nthr, ithr, start,
                    end);
            const dim_t reduce_start = start * reduce_chunk_size;
            const dim_t reduce_finish
                    = nstl::min(end * reduce_chunk_size, ddst_elems);
            if (reduce_finish <= reduce_start) return;
            const dim_t elems_to_reduce = reduce_finish - reduce_start;
            const dim_t acc_dt_sz = types::data_type_size(jbgp.acc_dt);

            char *dsrc_reduced = diff_src + src_dt_sz * reduce_start;
            char *c_buffer_start = c_buffer_global + acc_dt_sz * reduce_start;

            float *out_buffer = is_f32_out
                    ? reinterpret_cast<float *>(dsrc_reduced)
                    : reinterpret_cast<float *>(c_buffer_start);
            int oc_buf_idx = !is_f32_out;
            int oc_buf_end = is_f32_out;
            for (int oc_buf = oc_buf_idx; oc_buf < nthr_oc - oc_buf_end;
                    oc_buf++) {
                const dim_t c_buf_offt = acc_dt_sz
                        * (oc_buf * jbgp.os * jbgp.LDC + reduce_start);
                char *c_buffer = c_buffer_global + c_buf_offt;

                acc_ker_->accumulate((float *)out_buffer, (float *)c_buffer,
                        elems_to_reduce);
                if (!is_f32_out && oc_buf == (nthr_oc - oc_buf_end) - 1) {
                    if (is_bf16) {
                        cvt_float_to_bfloat16((bfloat16_t *)dsrc_reduced,
                                (const float *)out_buffer, elems_to_reduce);
                    } else if (is_f16) {
                        cvt_float_to_float16((float16_t *)dsrc_reduced,
                                (const float *)out_buffer, elems_to_reduce);
                    }
                }
            }
        });
    }
}

template struct brgemm_inner_product_bwd_data_t<avx512_core>;
template struct brgemm_inner_product_bwd_data_t<avx512_core_amx>;
template struct brgemm_inner_product_bwd_data_t<avx512_core_bf16>;
template struct brgemm_inner_product_bwd_data_t<avx512_core_amx_fp16>;
template struct brgemm_inner_product_bwd_data_t<avx512_core_fp16>;

template <cpu_isa_t isa>
struct brgemm_inner_product_bwd_weights_t<isa>::thread_info_t {
    const char *src;
    const char *diff_dst;
    char *diff_weights;
    char *diff_bias;

    const memory_tracking::grantor_t scratchpad;

    char *buffer_c = nullptr;
    char *buffer_bias = nullptr;
    char *wsp_tile_base = nullptr;

    int ithr;
    int ithr_ic_c, ithr_oc_c, ithr_os_c;
    int nthr;
    int nthr_ic_c, nthr_oc_c, nthr_os_c;

    int os_c_start = 0, os_c_end = 0, os_c_work;
    int oc_c_start = 0, oc_c_end = 0, oc_c_work;
    int ic_c_start = 0, ic_c_end = 0, ic_c_work;
    simple_barrier::ctx_t *barrier_ctx;

    thread_info_t(const brgemm_inner_product_bwd_weights_t *self,
            const exec_ctx_t &ctx, int ithr)
        : scratchpad(ctx.get_scratchpad_grantor()), ithr(ithr) {

        src = CTX_IN_MEM(const char *, DNNL_ARG_SRC);
        diff_dst = CTX_IN_MEM(const char *, DNNL_ARG_DIFF_DST);
        diff_weights = CTX_OUT_MEM(char *, DNNL_ARG_DIFF_WEIGHTS);
        diff_bias = CTX_OUT_MEM(char *, DNNL_ARG_DIFF_BIAS);
        const auto &jbgp = self->pd()->jbgp_;

        const bool is_amx = jbgp.is_amx;

        buffer_c = (jbgp.use_buffer)
                ? scratchpad.template get<char>(key_brgemm_primitive_buffer)
                : nullptr;

        buffer_bias = (jbgp.with_bias
                              && (jbgp.bia_dt != data_type::f32
                                      || jbgp.nthr_mb > 1))
                ? scratchpad.template get<char>(key_iprod_bias_bf16_convert_wsp)
                : nullptr;

        buffer_a_
                = scratchpad.template get<char>(key_brgemm_primitive_buffer_a);
        buffer_b_ = jbgp.use_buffer_b
                ? scratchpad.template get<char>(key_brgemm_primitive_buffer_b)
                : nullptr;

        thread_local_input_buffers_
                = jbgp.ip_bwd_w_local_buffers_for_input_tensors;
        int ic_chunks = utils::div_up(jbgp.nb_ic, jbgp.nb_ic_blocking);
        int os_chunks = utils::div_up(jbgp.nb_os, jbgp.nb_os_blocking);
        nb_ic_blocking_ = jbgp.nb_ic_blocking;
        nb_oc_blocking_ = jbgp.nb_oc_blocking;
        const size_t os_chunks_per_thr = utils::div_up(os_chunks, jbgp.nthr_mb);
        const size_t num_os_chunks_per_thread
                = thread_local_input_buffers_ ? 1 : os_chunks_per_thr;

        if (jbgp.use_buffer_a) {
            const size_t dt_sz = buf_dt_size(jbgp.src_dt, jbgp.isa);
            const size_t ic_chunks_per_thr
                    = utils::div_up(ic_chunks, jbgp.nthr_ic_b);
            const size_t num_ic_chunks_per_thread
                    = thread_local_input_buffers_ ? 1 : ic_chunks_per_thr;
            const size_t block_A_size = dt_sz * jbgp.LDA * jbgp.M;
            const size_t os_chunk_A_buffer
                    = jbgp.gemm_batch_size * block_A_size;
            const size_t ic_os_chunk_A_buffer
                    = jbgp.nb_ic_blocking * os_chunk_A_buffer;

            buffer_a_icb_shift_ = os_chunk_A_buffer;
            buffer_a_osb_shift_ = block_A_size;
            buffer_a_osc_shift_ = thread_local_input_buffers_
                    ? 0
                    : ic_chunks_per_thr * ic_os_chunk_A_buffer;
            const size_t buffer_a_thread_shift = num_ic_chunks_per_thread
                    * num_os_chunks_per_thread * ic_os_chunk_A_buffer;

            buffer_a_ = buffer_a_ + ithr * buffer_a_thread_shift;
        }

        if (jbgp.use_buffer_b) {
            const auto buf_dt = jbgp.dst_dt == f16 && isa == avx512_core_fp16
                    ? data_type::f32
                    : jbgp.dst_dt;
            const size_t dt_sz = buf_dt_size(jbgp.dst_dt, jbgp.isa);
            assert(types::data_type_size(buf_dt) == dt_sz);
            const size_t block_B_size = dt_sz * jbgp.LDB * jbgp.K;
            const size_t os_chunk_B_buffer
                    = jbgp.gemm_batch_size * block_B_size;
            buffer_b_ocb_shift_ = dt_sz * jbgp.oc_block
                    * data_type_vnni_granularity(buf_dt);
            buffer_b_osb_shift_ = block_B_size;
            buffer_b_osc_shift_
                    = thread_local_input_buffers_ ? 0 : os_chunk_B_buffer;

            const size_t buffer_b_thread_shift
                    = num_os_chunks_per_thread * os_chunk_B_buffer;

            buffer_b_ = buffer_b_ + ithr * buffer_b_thread_shift;
        }

        wsp_tile_base = is_amx
                ? ctx.get_scratchpad_grantor().template get<char>(
                        key_conv_amx_tile_buffer)
                : nullptr;

        nthr = jbgp.nthr;
        nthr_ic_c = jbgp.nthr_ic_b;
        nthr_oc_c = jbgp.nthr_oc_b;
        nthr_os_c = jbgp.nthr_mb;

        ithr_ic_c = ithr % nthr_ic_c;
        ithr_oc_c = ithr / nthr_ic_c % nthr_oc_c;
        ithr_os_c = ithr / nthr_ic_c / nthr_oc_c;

        int oc_chunks = utils::div_up(jbgp.nb_oc, jbgp.nb_oc_blocking);

        /* reduction dimension */
        balance211(os_chunks, nthr_os_c, ithr_os_c, os_c_start, os_c_end);
        os_c_work = os_c_end - os_c_start;

        balance211(oc_chunks, nthr_oc_c, ithr_oc_c, oc_c_start, oc_c_end);
        oc_c_work = oc_c_end - oc_c_start;

        balance211(ic_chunks, nthr_ic_c, ithr_ic_c, ic_c_start, ic_c_end);
        ic_c_work = ic_c_end - ic_c_start;

        if (dnnl_thr_syncable())
            barrier_ctx = scratchpad.template get<simple_barrier::ctx_t>(
                    key_conv_wei_bia_reduction_bctx);
    }

    char *get_buffer_a_ptr(int icb, int osc) const {
        if (!buffer_a_) return (char *)nullptr;

        const int icb_idx = thread_local_input_buffers_
                ? icb % nb_ic_blocking_
                : icb - ic_c_start * nb_ic_blocking_;
        const int osc_idx = thread_local_input_buffers_ ? 0 : osc - os_c_start;

        return buffer_a_ + osc_idx * buffer_a_osc_shift_
                + icb_idx * buffer_a_icb_shift_;
    }

    char *get_buffer_b_ptr(int ocb, int osc) const {
        if (!buffer_b_) return (char *)nullptr;

        const int ocb_idx = ocb % nb_oc_blocking_;
        const int osc_idx = thread_local_input_buffers_ ? 0 : osc - os_c_start;

        return buffer_b_ + osc_idx * buffer_b_osc_shift_
                + ocb_idx * buffer_b_ocb_shift_;
    }

    size_t get_buffer_a_osb_shift() const { return buffer_a_osb_shift_; }
    size_t get_buffer_b_osb_shift() const { return buffer_b_osb_shift_; }

private:
    char *buffer_a_ = nullptr;
    char *buffer_b_ = nullptr;

    bool thread_local_input_buffers_ = false;
    int nb_ic_blocking_ = 1;
    int nb_oc_blocking_ = 1;
    size_t buffer_a_icb_shift_ = 0;
    size_t buffer_a_osc_shift_ = 0;
    size_t buffer_a_osb_shift_ = 0;
    size_t buffer_b_ocb_shift_ = 0;
    size_t buffer_b_osc_shift_ = 0;
    size_t buffer_b_osb_shift_ = 0;
};

template <cpu_isa_t isa>
void brgemm_inner_product_bwd_weights_t<isa>::transform_matrix_a_chunk(
        char *tr_src, const char *src, int trans_batch, int current_m,
        int current_k) const {
    auto ctx = jit_brgemm_trans_src_t::ctx_t();
    ctx.src = (void *)src;
    ctx.tr_src = (void *)tr_src;
    ctx.current_gemm_batch = trans_batch;
    ctx.current_M = current_m;
    ctx.current_K = current_k;
    (*trans_A_kernel_)(&ctx);
}

template <cpu_isa_t isa>
void brgemm_inner_product_bwd_weights_t<isa>::transform_matrix_b_chunk(
        char *tr_diff_dst, const char *diff_dst, int trans_batch,
        int current_col_size, int current_row_size) const {
    auto ctx = jit_brgemm_trans_to_vnni_t::ctx_t();
    ctx.src = (void *)diff_dst;
    ctx.tr_src = (void *)tr_diff_dst;
    ctx.current_gemm_batch = trans_batch;
    ctx.current_col_size = current_col_size;
    ctx.current_row_size = current_row_size;
    (*trans_B_kernel_)(&ctx);
}

template <cpu_isa_t isa>
void brgemm_inner_product_bwd_weights_t<isa>::transpose_matrix_c_chunk(
        const thread_info_t *ti, const int ocb, const int icb, int oc_size,
        int ic_size, bool is_reduction) const {
    const auto &jbgp = pd()->jbgp_;

    if (jbgp.is_amx) {
        auto p = jit_amx_ip_trans_diff_wei::ctx_t();

        const dim_t ext_nb_ic = div_up(jbgp.ic, ext_ic_block_);
        dim_t icb_shift = (icb * (jbgp.ic_block / ext_ic_block_))
                * ext_ic_block_ * ext_oc_block_;

        dim_t ocb_shift = (ocb * (jbgp.oc_block / ext_oc_block_)) * ext_nb_ic
                * ext_ic_block_ * ext_oc_block_;
        dim_t out_offset = ocb_shift + icb_shift;

        p.src = get_wei_acc_ptr(ti, ocb, icb, 0);
        p.dst = (void *)(ti->diff_weights
                + types::data_type_size(jbgp.wei_dt) * out_offset);

        p.last_ic_block = (jbgp.ic <= ext_ic_block_
                                  || (jbgp.nb_ic > 1 && icb == jbgp.nb_ic - 1))
                ? 1
                : 0;
        p.last_oc_block = (jbgp.oc <= ext_oc_block_
                                  || (jbgp.nb_oc > 1 && ocb == jbgp.nb_oc - 1))
                ? 1
                : 0;
        (*diff_wei_trans_kernel_)(&p);
    } else {
        auto ctx = jit_brgemm_trans_to_vnni_t::ctx_t();
        ctx.src = (void *)(get_wei_acc_ptr(ti, ocb, icb, 0));

        ctx.tr_src = (void *)(ti->diff_weights
                + types::data_type_size(jbgp.wei_dt)
                        * get_wei_offset(ocb, icb));

        ctx.current_gemm_batch = 1;
        ctx.current_col_size = oc_size;
        ctx.current_row_size = ic_size;
        (*trans_C_kernel_)(&ctx);
    }
}

template <cpu_isa_t isa>
dim_t brgemm_inner_product_bwd_weights_t<isa>::get_wei_offset(
        int ocb, int icb) const {
    const auto &jbgp = pd()->jbgp_;
    if (jbgp.is_amx) {
        const dim_t offset
                = jbgp.kd * jbgp.kh * jbgp.kw * jbgp.ic_block * jbgp.oc_block;
        return (ocb * jbgp.nb_ic + icb) * offset;
    } else {
        const memory_desc_wrapper diff_weights_d(pd()->diff_weights_md(0));
        return diff_weights_d.blk_off(ocb, icb);
    }
}

template <cpu_isa_t isa>
char *brgemm_inner_product_bwd_weights_t<isa>::get_wei_acc_ptr(
        const thread_info_t *ti, int ocb, int icb,
        int reduction_buf_idx) const {
    const auto &jbgp = pd()->jbgp_;

    const int reduction_buf_start_idx = jbgp.wei_dt == f32;
    // reduction_buf_idx argument allows manually set up required reduction
    // buffer index, required for reduction and transform diff_weights parts.
    // It has value -1 by default. If reduction_buf_idx < 0 then ti->ithr_os_c
    // is used for calculation of the current reduction index.
    const int buf_idx = reduction_buf_idx >= 0
            ? reduction_buf_idx
            : (ti->ithr_os_c - reduction_buf_start_idx);
    const size_t acc_dt_size = types::data_type_size(jbgp.acc_dt);

    if ((jbgp.nthr_mb > 1 && buf_idx < 0)
            || (jbgp.wei_dt == jbgp.acc_dt && reduction_buf_idx < 0
                    && ti->ithr_os_c == 0)) {
        MAYBE_UNUSED(reduction_buf_idx);
        const int icb_scale = (!jbgp.is_amx || jbgp.wei_dt == jbgp.acc_dt)
                ? jbgp.ic_block / jbgp.simd_w
                : 1;
        const memory_desc_wrapper diff_weights_d(pd()->diff_weights_md(0));
        return (char *)ti->diff_weights
                + get_blk_off(
                        diff_weights_d, jbgp.wei_dt, ocb, icb * icb_scale);
    }

    if (!jbgp.use_buffer) return nullptr;

    const int ocb_l = ocb % jbgp.nb_oc_blocking;
    const int icb_l = icb % jbgp.nb_ic_blocking;

    if (jbgp.nthr_mb > 1 || jbgp.harness == harness_mb_reduction) {
        const size_t icc = icb / jbgp.nb_ic_blocking;
        const size_t occ = ocb / jbgp.nb_oc_blocking;
        const size_t num_ic_chunks = div_up(jbgp.nb_ic, jbgp.nb_ic_blocking);
        const size_t num_oc_chunks = div_up(jbgp.nb_oc, jbgp.nb_oc_blocking);
        const size_t block_size = acc_dt_size * jbgp.ic_block * jbgp.oc_block;
        const size_t chunk_size
                = block_size * jbgp.nb_ic_blocking * jbgp.nb_oc_blocking;
        const size_t reduction_buf_shift
                = num_ic_chunks * num_oc_chunks * chunk_size * buf_idx;
        return ti->buffer_c + reduction_buf_shift
                + (occ * num_ic_chunks + icc) * chunk_size
                + (ocb_l * jbgp.nb_ic_blocking + icb_l) * block_size;
    } else if (jbgp.nthr_mb == 1) {
        MAYBE_UNUSED(reduction_buf_idx);
        const size_t blk_size = acc_dt_size * jbgp.ic_block * jbgp.oc_block;
        const size_t buf_size_per_thread
                = blk_size * jbgp.nb_ic_blocking * jbgp.nb_oc_blocking;
        const size_t offset_within_thread_buf
                = blk_size * (jbgp.nb_ic_blocking * ocb_l + icb_l);
        const size_t offset
                = ti->ithr * buf_size_per_thread + offset_within_thread_buf;
        return ti->buffer_c + offset;
    }

    assert(!"unsupported case");
    return nullptr;
};

template <cpu_isa_t isa>
void brgemm_inner_product_bwd_weights_t<isa>::compute_diff_weights_and_bias(
        const thread_info_t *ti) const {
    auto diff_dst = const_cast<char *>(ti->diff_dst);
    auto diff_bias = ti->diff_bias;

    const memory_desc_wrapper diff_dst_d(pd()->diff_dst_md());

    const auto &jbgp = pd()->jbgp_;

    const size_t bia_dt_size
            = jbgp.with_bias ? types::data_type_size(jbgp.bia_dt) : 0;
    const size_t acc_dt_size = types::data_type_size(jbgp.acc_dt);

    const int oc_chunk_sz = jbgp.oc_block * jbgp.nb_oc_blocking;

    brgemm_batch_element_t *addr_batch_global
            = ti->scratchpad.template get<brgemm_batch_element_t>(
                    key_brgemm_primitive_batch);

    const bool is_bf16 = jbgp.wei_dt == bf16 || jbgp.is_bf32;
    const bool is_amx_bf16 = is_bf16 && isa == avx512_core_amx;
    char *wsp_tile_global = (is_amx_bf16) ? ti->wsp_tile_base : nullptr;
    int os_chunks = utils::div_up(jbgp.nb_os, jbgp.nb_os_blocking);

    const auto get_bia_acc_ptr = [&](int oc) {
        const int reduction_buf_start_idx = jbgp.bia_dt == f32;
        if (jbgp.bia_dt != data_type::f32
                || (jbgp.nthr_mb > 1
                        && ti->ithr_os_c >= reduction_buf_start_idx)) {
            return ti->buffer_bias
                    + acc_dt_size * (ti->ithr_os_c - reduction_buf_start_idx)
                    * jbgp.oc
                    + acc_dt_size * oc;
        } else {
            return ti->diff_bias + bia_dt_size * oc;
        }
    };

    const auto a_buf_osb_shift = ti->get_buffer_a_osb_shift();
    const auto b_buf_osb_shift = ti->get_buffer_b_osb_shift();

    const auto ker = [&](const int osc, const int icb, const int ocb,
                             const int osc_prev, const int icc_prev,
                             const int occ_prev, int &prev_ker_idx) {
        brgemm_batch_element_t *addr_batch
                = addr_batch_global + ti->ithr * jbgp.adjusted_batch_size;
        char *wsp_tile = is_amx_bf16
                ? wsp_tile_global + ti->ithr * jbgp.amx_buf_size_per_thread
                : nullptr;
        int ic = icb * jbgp.ic_block;
        int oc = ocb * jbgp.oc_block;
        int osb = osc * jbgp.nb_os_blocking;
        int n = osb * jbgp.os_block;

        // Base buffer pointers for the current kernel iteration,
        // x_buf_osb_shift values are used for shifting wrt osb iter variable
        char *a_buffer = ti->get_buffer_a_ptr(icb, osc);
        char *b_buffer = ti->get_buffer_b_ptr(ocb, osc);

        bool kernel_init = (osc == ti->os_c_start);

        bool is_os_tail = jbgp.mb - n < jbgp.os_block * jbgp.nb_os_blocking;
        bool is_ic_tail = jbgp.ic - ic < jbgp.ic_block;
        bool is_oc_tail = jbgp.oc - oc < jbgp.oc_block;
        const int oc_chunk_tail = jbgp.oc % oc_chunk_sz;
        const bool is_last_oc_chunk = jbgp.oc - oc < oc_chunk_sz;
        const int curr_oc_chunk_sz = oc_chunk_tail > 0 && is_last_oc_chunk
                ? oc_chunk_tail
                : oc_chunk_sz;

        const bool transform_weights = jbgp.wei_dt != jbgp.acc_dt
                && (jbgp.nthr_mb == 1 || os_chunks == 1)
                && osc == (os_chunks - 1);
        const bool transform_b = jbgp.ip_bwd_w_local_buffers_for_input_tensors
                ? jbgp.use_buffer_b && icb % jbgp.nb_ic_blocking == 0
                        && ocb % jbgp.nb_oc_blocking == 0
                        && IMPLICATION(osc_prev == osc,
                                occ_prev != ocb / jbgp.nb_oc_blocking)
                : jbgp.use_buffer_b
                        && icb == ti->ic_c_start * jbgp.nb_ic_blocking
                        && ocb % jbgp.nb_oc_blocking == 0;
        const bool transform_a = jbgp.ip_bwd_w_local_buffers_for_input_tensors
                ? jbgp.use_buffer_a && ocb % jbgp.nb_oc_blocking == 0
                        && IMPLICATION(osc_prev == osc,
                                icc_prev != icb / jbgp.nb_ic_blocking)
                : jbgp.use_buffer_a
                        && ocb == ti->oc_c_start * jbgp.nb_oc_blocking;

        auto nb_os_b = is_os_tail ? (jbgp.mb - n) / jbgp.os_block
                                  : jbgp.nb_os_blocking;

        auto is_bs_tail = (nb_os_b != jbgp.nb_os_blocking);
        const int brg_ker_idx
                = brgemm_inner_product_utils::get_brg_kernel_index(jbgp,
                        is_bs_tail, kernel_init, is_ic_tail, is_oc_tail, false);
        auto brg_kernel = brg_kernels_[brg_ker_idx].get();

        if (kernel_init && (is_ic_tail || is_oc_tail))
            utils::array_set(get_wei_acc_ptr(ti, ocb, icb), 0,
                    types::data_type_size(jbgp.acc_dt) * jbgp.ic_block
                            * jbgp.oc_block);
        if (nb_os_b > 0 && brg_kernel != nullptr) {
            maybe_tile_configure(jbgp.is_amx, brg_kernel_palettes_, brg_ker_idx,
                    prev_ker_idx);
            if (transform_a) {
                const memory_desc_wrapper src_d(pd()->src_md());
                auto src_ptr = ti->src
                        + types::data_type_size(jbgp.src_dt)
                                * src_d.blk_off(n, ic);

                transform_matrix_a_chunk(a_buffer, src_ptr, nb_os_b,
                        is_ic_tail ? jbgp.ic % jbgp.ic_block : jbgp.ic_block,
                        jbgp.os_block);
            }

            if (transform_b) {
                auto diff_dst_ptr = diff_dst
                        + types::data_type_size(jbgp.dst_dt)
                                * diff_dst_d.blk_off(n, oc);
                transform_matrix_b_chunk(b_buffer, diff_dst_ptr, nb_os_b,
                        curr_oc_chunk_sz, jbgp.os_block);
            }

            for (int os_block = 0; os_block < nb_os_b; os_block++) {
                auto a_ptr = a_buffer + os_block * a_buf_osb_shift;
                addr_batch[os_block].ptr.A = a_ptr;
                auto diff_dst_ptr = diff_dst
                        + types::data_type_size(jbgp.dst_dt)
                                * diff_dst_d.blk_off(
                                        n + os_block * jbgp.os_block, oc);
                if (jbgp.use_buffer_b) {
                    auto b_ptr = b_buffer + os_block * b_buf_osb_shift;
                    addr_batch[os_block].ptr.B = b_ptr;
                } else {
                    addr_batch[os_block].ptr.B = diff_dst_ptr;
                }
                if (jbgp.with_bias && icb == 0) {
                    brgemm_kernel_diff_bias_t p;
                    auto bias_ptr = diff_bias + bia_dt_size * oc;
                    p.ptr_diff_dst = (void *)addr_batch[os_block].ptr.B;
                    p.ptr_diff_bias_acc = (void *)get_bia_acc_ptr(oc);
                    p.ptr_diff_bias = (void *)bias_ptr;
                    bool is_first = kernel_init && os_block == 0;
                    bool is_last = (jbgp.nthr_mb == 1 || os_chunks == 1)
                            && osc == os_chunks - 1 && os_block == nb_os_b - 1
                            && !is_os_tail;
                    p.flags = 0 | (is_first ? FLAG_REDUCE_FIRST : 0)
                            | (is_last ? FLAG_REDUCE_LAST : 0);

                    (*kernels_db_[false][is_oc_tail])(&p);
                }
            }
            brgemm_kernel_execute(brg_kernel, nb_os_b, addr_batch,
                    (void *)get_wei_acc_ptr(ti, ocb, icb), wsp_tile);
        }

        if (is_os_tail) {
            auto use_init_ker = (kernel_init && nb_os_b == 0);
            const int brg_ker_idx_os_tail
                    = brgemm_inner_product_utils::get_brg_kernel_index(jbgp,
                            false, use_init_ker, is_ic_tail, is_oc_tail, true);
            auto brg_kernel_os_tail = brg_kernels_[brg_ker_idx_os_tail].get();
            if (brg_kernel_os_tail != nullptr)
                maybe_tile_configure(jbgp.is_amx, brg_kernel_palettes_,
                        brg_ker_idx_os_tail, prev_ker_idx);
            int os_block = nb_os_b;
            auto a_ptr = a_buffer + os_block * a_buf_osb_shift;

            if (transform_a) {
                const memory_desc_wrapper src_d(pd()->src_md());
                auto src_ptr = ti->src
                        + types::data_type_size(jbgp.src_dt)
                                * src_d.blk_off(
                                        n + os_block * jbgp.os_block, ic);
                transform_matrix_a_chunk(a_ptr, src_ptr, 1,
                        is_ic_tail ? jbgp.ic % jbgp.ic_block : jbgp.ic_block,
                        jbgp.mb % jbgp.os_block);
            }

            addr_batch[0].ptr.A = a_ptr;
            auto diff_dst_ptr = diff_dst
                    + types::data_type_size(jbgp.dst_dt)
                            * diff_dst_d.blk_off(
                                    n + os_block * jbgp.os_block, oc);
            if (jbgp.use_buffer_b) {
                auto b_ptr = b_buffer + os_block * b_buf_osb_shift;

                if (transform_b)
                    transform_matrix_b_chunk(b_ptr, diff_dst_ptr, 1,
                            curr_oc_chunk_sz, jbgp.mb % jbgp.os_block);
                addr_batch[0].ptr.B = b_ptr;
            } else {
                addr_batch[0].ptr.B = diff_dst_ptr;
            }

            if (jbgp.with_bias && icb == 0) {
                brgemm_kernel_diff_bias_t p;
                auto bias_ptr = diff_bias + bia_dt_size * oc;
                p.ptr_diff_dst = (void *)addr_batch[0].ptr.B;
                p.ptr_diff_bias_acc = (void *)get_bia_acc_ptr(oc);
                p.ptr_diff_bias = (void *)bias_ptr;
                bool is_first = kernel_init && os_block == 0;
                bool is_last = (jbgp.nthr_mb == 1 || os_chunks == 1)
                        && osc == os_chunks - 1;
                p.flags = 0 | (is_first ? FLAG_REDUCE_FIRST : 0)
                        | (is_last ? FLAG_REDUCE_LAST : 0);

                (*kernels_db_[true][is_oc_tail])(&p);
            }

            if (brg_kernel_os_tail != nullptr) {
                brgemm_kernel_execute(brg_kernel_os_tail, 1, addr_batch,
                        (void *)get_wei_acc_ptr(ti, ocb, icb), wsp_tile);
            }
        }

        if (transform_weights) {
            transpose_matrix_c_chunk(ti, ocb, icb,
                    is_oc_tail ? jbgp.oc % jbgp.oc_block : jbgp.oc_block,
                    is_ic_tail ? jbgp.ic % jbgp.ic_block : jbgp.ic_block);
        }
    };

    const auto occ_work = (ti->oc_c_end - ti->oc_c_start);
    const auto icc_work = (ti->ic_c_end - ti->ic_c_start);
    const auto osc_work = (ti->os_c_end - ti->os_c_start);

    auto loop_idx = 0;
    const auto loop_end = occ_work * icc_work * osc_work;

    int occ_idx = 0, icc_idx = 0, osc_idx = 0;
    loop_order_t loop_order = jbgp.ip_bwd_w_local_buffers_for_input_tensors
            ? loop_order_t::osc_icc_occ
            : jbgp.harness == harness_mb_reduction ? loop_order_t::osc_occ_icc
                                                   : loop_order_t::occ_icc_osc;

    switch (loop_order) {
        case loop_order_t::osc_icc_occ:
            nd_iterator_init(loop_idx, osc_idx, osc_work, icc_idx, icc_work,
                    occ_idx, occ_work);
            break;
        case loop_order_t::osc_occ_icc:
            nd_iterator_init(loop_idx, osc_idx, osc_work, occ_idx, occ_work,
                    icc_idx, icc_work);
            break;
        case loop_order_t::occ_icc_osc:
            nd_iterator_init(loop_idx, occ_idx, occ_work, icc_idx, icc_work,
                    osc_idx, osc_work);
    };

    int prev_ker_idx = -1;
    int osc_prev = -1, icc_prev = -1, occ_prev = -1;
    while (loop_idx < loop_end) {
        const int occ = ti->oc_c_start + occ_idx;
        const int icc = ti->ic_c_start + icc_idx;
        const int osc = ti->os_c_start + osc_idx;

        const int ocb_work = nstl::min(
                jbgp.nb_oc_blocking, jbgp.nb_oc - occ * jbgp.nb_oc_blocking);
        const int icb_work = nstl::min(
                jbgp.nb_ic_blocking, jbgp.nb_ic - icc * jbgp.nb_ic_blocking);

        for_(int ocb = 0; ocb < ocb_work; ocb++)
        for (int icb = 0; icb < icb_work; icb++) {
            ker(osc, icc * jbgp.nb_ic_blocking + icb,
                    occ * jbgp.nb_oc_blocking + ocb, osc_prev, icc_prev,
                    occ_prev, prev_ker_idx);
        }
        osc_prev = osc;
        icc_prev = icc;
        occ_prev = occ;

        ++loop_idx;

        switch (loop_order) {
            case loop_order_t::osc_icc_occ:
                nd_iterator_step(osc_idx, osc_work, icc_idx, icc_work, occ_idx,
                        occ_work);
                break;
            case loop_order_t::osc_occ_icc:
                nd_iterator_step(osc_idx, osc_work, occ_idx, occ_work, icc_idx,
                        icc_work);
                break;
            case loop_order_t::occ_icc_osc:
                nd_iterator_step(occ_idx, occ_work, icc_idx, icc_work, osc_idx,
                        osc_work);
        };
    }
    if (jbgp.is_amx) amx_tile_release();
}

template <cpu_isa_t isa>
void brgemm_inner_product_bwd_weights_t<
        isa>::reduce_and_convert_diff_weights_and_bias(const thread_info_t *ti)
        const {
    const auto &jbgp = pd()->jbgp_;

    if (dnnl_thr_syncable() && jbgp.nthr > 1)
        simple_barrier::barrier(ti->barrier_ctx, jbgp.nthr);
    if (ti->nthr_os_c == 1) return;

    const bool is_f32_out = jbgp.wei_dt == data_type::f32;
    const int icb_scale = is_f32_out ? jbgp.ic_block / jbgp.simd_w : 1;

    const int icb_work = ti->ic_c_work * jbgp.nb_ic_blocking;
    const int ocb_work = ti->oc_c_work * jbgp.nb_oc_blocking;
    const int work = ocb_work * icb_work;

    int os_chunks = utils::div_up(jbgp.nb_os, jbgp.nb_os_blocking);
    int reduce_buffers = nstl::min(ti->nthr_os_c, os_chunks);
    int reduce_buf_idx_start = !is_f32_out;
    int reduce_buf_idx_end = reduce_buffers - is_f32_out;

    int start = 0, end = 0;
    balance211(work, ti->nthr_os_c, ti->ithr_os_c, start, end);
    if (start == end) return;

    int icb_l = 0, ocb_l = 0;
    const int acc_size = jbgp.ic_block * jbgp.oc_block;

    for (int ir = reduce_buf_idx_start; ir < reduce_buf_idx_end; ++ir) {
        int counter = start;
        nd_iterator_init(start, ocb_l, ocb_work, icb_l, icb_work);
        while (counter < end) {
            const int ocb = ti->oc_c_start * jbgp.nb_oc_blocking + ocb_l;
            const int icb = ti->ic_c_start * jbgp.nb_ic_blocking + icb_l;
            char *wei_to_reduce = get_wei_acc_ptr(ti, ocb, icb, ir);
            const memory_desc_wrapper diff_weights_d(pd()->diff_weights_md(0));
            char *wei_reduced = !is_f32_out ? get_wei_acc_ptr(ti, ocb, icb, 0)
                                            : ti->diff_weights
                            + get_blk_off(diff_weights_d, jbgp.wei_dt, ocb,
                                    icb * icb_scale);
            acc_ker_->accumulate(
                    (float *)(wei_reduced), (float *)(wei_to_reduce), acc_size);
            if (!is_f32_out && ir + 1 == reduce_buf_idx_end) {
                transpose_matrix_c_chunk(ti, ocb, icb * icb_scale,
                        jbgp.oc_block, jbgp.ic_block, true);
            }
            ++counter;
            nd_iterator_step(ocb_l, ocb_work, icb_l, icb_work);
        }
    }

    if (jbgp.with_bias && ti->ithr_ic_c == 0 && ti->ic_c_work > 0
            && ti->ithr_os_c == 0 && ti->os_c_work > 0 && ti->oc_c_work > 0) {
        const bool is_f32_bias = jbgp.bia_dt == data_type::f32;
        float *bias_reduced = is_f32_bias ? (float *)ti->diff_bias
                                          : (float *)ti->buffer_bias;
        int reduce_buf_idx_start = !is_f32_bias;
        int reduce_buf_idx_end = reduce_buffers - 1;
        int oc_chunk_size = jbgp.nb_oc_blocking * jbgp.oc_block;
        int oc = ti->oc_c_start * oc_chunk_size;
        int acc_size = nstl::min(ti->oc_c_work * oc_chunk_size, jbgp.oc - oc);

        int ir = reduce_buf_idx_start;
        for (; ir < reduce_buf_idx_end; ++ir) {
            float *bias_to_reduce = (float *)ti->buffer_bias + ir * jbgp.oc;
            acc_ker_->accumulate(
                    &bias_reduced[oc], &bias_to_reduce[oc], acc_size);
        }

        if (!is_f32_bias) {
            float *bias_to_reduce = (float *)ti->buffer_bias + ir * jbgp.oc;
            switch (jbgp.bia_dt) {
                case data_type::bf16:
                    add_floats_and_cvt_to_bfloat16(
                            (bfloat16_t *)(ti->diff_bias) + oc,
                            &bias_reduced[oc], &bias_to_reduce[oc], acc_size);
                    break;
                case data_type::f16:
                    add_floats_and_cvt_to_float16(
                            (float16_t *)(ti->diff_bias) + oc,
                            &bias_reduced[oc], &bias_to_reduce[oc], acc_size);
                    break;
                default: assert(!"invalid data type");
            }
        }
    }
}

template <cpu_isa_t isa>
void brgemm_inner_product_bwd_weights_t<isa>::execute_backward_weights(
        const exec_ctx_t &ctx) const {
    const auto &jbgp = pd()->jbgp_;

    if (dnnl_thr_syncable() && jbgp.nthr > 1) {
        auto scratchpad = ctx.get_scratchpad_grantor();
        simple_barrier::ctx_init(scratchpad.template get<simple_barrier::ctx_t>(
                key_conv_wei_bia_reduction_bctx));
    }

    parallel(jbgp.nthr, [&](const int ithr, const int nthr) {
        thread_info_t thread_info(this, ctx, ithr);
        compute_diff_weights_and_bias(&thread_info);

        if (dnnl_thr_syncable()) {
            reduce_and_convert_diff_weights_and_bias(&thread_info);
        }
    });

    if (!dnnl_thr_syncable()) {
        parallel(jbgp.nthr, [&](const int ithr, const int nthr) {
            thread_info_t thread_info(this, ctx, ithr);
            reduce_and_convert_diff_weights_and_bias(&thread_info);
        });
    }
}

template struct brgemm_inner_product_bwd_weights_t<avx512_core_amx_fp16>;
template struct brgemm_inner_product_bwd_weights_t<avx512_core_fp16>;
template struct brgemm_inner_product_bwd_weights_t<avx512_core_amx>;
template struct brgemm_inner_product_bwd_weights_t<avx512_core_bf16>;
template struct brgemm_inner_product_bwd_weights_t<avx512_core>;

} // namespace x64
} // namespace cpu
} // namespace impl
} // namespace dnnl

// vim: et ts=4 sw=4 cindent cino+=l0,\:4,N-s<|MERGE_RESOLUTION|>--- conflicted
+++ resolved
@@ -225,13 +225,8 @@
                                 + get_blk_off(src_d, jbgp.src_dt, n,
                                         ic + b * jbgp.K));
                 addr_batch[b].ptr.A = A_ptr;
-<<<<<<< HEAD
-                auto wei_offset
-                        = get_blk_off(weights_d, jbgp.wei_dt, ocb, icb + b * ic_blocks_per_batch);
-=======
                 const dim_t wei_offset = wei_cur_ocb
                         + wei_ic_stride * (icb + b * ic_blocks_per_batch);
->>>>>>> 11e62a6f
                 if (jbgp.weights_compressed) {
                     const int16_t *compressed_tile_lengths_ptr
                             = reinterpret_cast<const int16_t *>(weights);
