--- conflicted
+++ resolved
@@ -343,13 +343,6 @@
 static inline bool mayiuse(const cpu_isa_t cpu_isa, bool soft = false) {
     using namespace Xbyak::util;
 #if DNNL_X64
-<<<<<<< HEAD
-    unsigned cpu_isa_mask = x64::get_max_cpu_isa_mask(soft);
-#else
-    unsigned cpu_isa_mask = isa_all;
-#endif
-    unsigned cpu_isa_no_hints = cpu_isa & ~cpu_isa_hints_utils::hints_mask;
-=======
     const unsigned cpu_isa_mask = x64::get_max_cpu_isa_mask(soft);
 #elif DNNL_X86
     const unsigned cpu_isa_mask = isa_undef;
@@ -357,7 +350,6 @@
     const unsigned cpu_isa_mask = isa_all;
 #endif
     const unsigned cpu_isa_no_hints = cpu_isa & ~cpu_isa_hints_utils::hints_mask;
->>>>>>> 11e62a6f
 
     if ((cpu_isa_mask & cpu_isa_no_hints) != cpu_isa_no_hints) return false;
 
