/*******************************************************************************
* Copyright 2017-2023 Intel Corporation
*
* Licensed under the Apache License, Version 2.0 (the "License");
* you may not use this file except in compliance with the License.
* You may obtain a copy of the License at
*
*     http://www.apache.org/licenses/LICENSE-2.0
*
* Unless required by applicable law or agreed to in writing, software
* distributed under the License is distributed on an "AS IS" BASIS,
* WITHOUT WARRANTIES OR CONDITIONS OF ANY KIND, either express or implied.
* See the License for the specific language governing permissions and
* limitations under the License.
*******************************************************************************/

#include "common/c_types_map.hpp"
#include "common/dnnl_thread.hpp"
#include "common/type_helpers.hpp"
#include "common/utils.hpp"

#include "cpu/x64/jit_generator.hpp"

#include "cpu/x64/jit_avx512_common_1x1_convolution.hpp"

namespace dnnl {
namespace impl {
namespace cpu {
namespace x64 {

using namespace dnnl::impl::status;
using namespace dnnl::impl::memory_tracking::names;
using namespace dnnl::impl::utils;

#define data_blk_off(f, n, c, d, h, w) \
    ((ndims == 3) ? (f).blk_off(n, c, w) \
                  : ((ndims == 4) ? (f).blk_off(n, c, h, w) \
                                  : (f).blk_off(n, c, d, h, w)))
/* convolution forward */

template <data_type_t src_type, data_type_t wei_type, data_type_t dst_type>
void jit_avx512_common_1x1_convolution_fwd_t<src_type, wei_type,
        dst_type>::execute_forward(const exec_ctx_t &ctx) const {
    const auto &jcp = kernel_->jcp;
    auto src = CTX_IN_MEM(const src_data_t *, DNNL_ARG_SRC);
    auto weights = CTX_IN_MEM(const wei_data_t *, DNNL_ARG_WEIGHTS);
    auto bias = CTX_IN_MEM(const dst_data_t *, DNNL_ARG_BIAS);
    auto dst = CTX_OUT_MEM(dst_data_t *, DNNL_ARG_DST);
    auto weights_dw = CTX_IN_MEM(
            const wei_data_t *, DNNL_ARG_ATTR_POST_OP_DW | DNNL_ARG_WEIGHTS);
    auto bias_dw = CTX_IN_MEM(
            const dst_data_t *, DNNL_ARG_ATTR_POST_OP_DW | DNNL_ARG_BIAS);
    const auto post_ops_binary_rhs_arg_vec
            = binary_injector::prepare_binary_args(pd()->jcp_.post_ops, ctx);
    const auto post_ops_binary_rhs_arg_vec_dw = pd()->dw_conv_pd_
            ? binary_injector::prepare_binary_args(
                    pd()->dw_conv_pd_->jcp_.post_ops, ctx,
                    pd()->jcp_.post_ops.entry_.size() + 1)
            : std::vector<const void *> {};

    auto MB = CTX_IN_BATCH(DNNL_ARG_SRC);

    auto scratchpad = ctx.get_scratchpad_grantor();

    if (pd()->wants_padded_bias()) {
        auto padded_bias
                = scratchpad.template get<dst_data_t>(key_conv_padded_bias);
        utils::array_copy(padded_bias, bias, jcp.oc_without_padding);
        utils::array_set(padded_bias + jcp.oc_without_padding, 0.f,
                jcp.oc - jcp.oc_without_padding);
        bias = padded_bias;
    }

    parallel(jcp.nthr, [&](const int ithr, const int nthr) {
        execute_forward_thr(ithr, nthr, src, weights, bias, weights_dw, bias_dw,
                dst, scratchpad, post_ops_binary_rhs_arg_vec.data(),
                post_ops_binary_rhs_arg_vec_dw.data(), MB);
    });

    if (pd()->wants_zero_pad_dst()) ctx.zero_pad_output(DNNL_ARG_DST);
}

template <data_type_t src_type, data_type_t wei_type, data_type_t dst_type>
void jit_avx512_common_1x1_convolution_fwd_t<src_type, wei_type,
        dst_type>::execute_forward_thr(const int ithr, const int nthr,
        const src_data_t *src, const wei_data_t *weights,
        const dst_data_t *bias, const wei_data_t *weights_dw,
        const dst_data_t *bias_dw, dst_data_t *dst,
        const memory_tracking::grantor_t &scratchpad,
        const void *post_ops_binary_rhs_arg_vec,
        const void *post_ops_binary_rhs_arg_vec_dw, int MB) const {
    const memory_desc_wrapper src_d(pd()->src_md());
    const memory_desc_wrapper dst_d(pd()->dst_1x1_md());
    const memory_desc_wrapper weights_d(pd()->weights_md(0));
    const memory_desc_wrapper dw_dst_d(pd()->dst_md());
    const memory_desc_wrapper dw_weights_d(
            pd()->arg_md(DNNL_ARG_ATTR_POST_OP_DW | DNNL_ARG_WEIGHTS));
    const memory_desc_wrapper dw_bias_d(
            pd()->arg_md(DNNL_ARG_ATTR_POST_OP_DW | DNNL_ARG_BIAS));

    const auto &jcp = kernel_->jcp;
    auto rtus_space = pd()->rtus_.reduce_src_
            ? scratchpad.get<src_data_t>(key_conv_rtus_space)
            : nullptr;

    const int ndims = src_d.ndims();
    const int stride_d = (ndims == 5) ? pd()->desc()->strides[0] : 1;
    const int stride_h = (ndims == 3) ? 1 : pd()->desc()->strides[ndims - 4];
    const int stride_w = pd()->desc()->strides[ndims - 3];

    auto step = [](int default_step, int remaining, int tail_step) {
        assert(default_step <= tail_step);
        return remaining < tail_step ? remaining : default_step;
    };

    auto p = jit_1x1_conv_call_s();

    auto rp = rtus_driver_t<avx512_core>::call_params_t();

    const int nb_oc = jcp.nb_load;
    const int nb_ic = jcp.nb_reduce;
    const int nb_ic_blocking = jcp.nb_reduce_blocking;

    // override some constants for fused dw_conv
    const int os_block = jcp.with_dw_conv ? jcp.ow : jcp.bcast_block;
    const int nb_bcast = jcp.with_dw_conv ? jcp.oh : jcp.nb_bcast;
    const int nb_bcast_blocking = jcp.with_dw_conv ? 1 : jcp.nb_bcast_blocking;
    const int nb_bcast_blocking_max
            = jcp.with_dw_conv ? 1 : jcp.nb_bcast_blocking_max;
    const int nb_load_blocking = jcp.nb_load_blocking;
    const int nb_load_blocking_max = jcp.with_dw_conv
            ? jcp.nb_load_blocking
            : jcp.nb_load_blocking_max;
    const bool is_dst_layout_nxc = utils::one_of(
            jcp.dst_tag, format_tag::nwc, format_tag::nhwc, format_tag::ndhwc);
    const bool is_src_layout_nxc = utils::one_of(
            jcp.src_tag, format_tag::nwc, format_tag::nhwc, format_tag::ndhwc);

    // Begin: declare Variables needed for dw conv.
    memory_tracking::grantor_t dw_scratchpad(
            scratchpad, memory_tracking::names::prefix_fusion);
    dst_data_t *pbuf;
    size_t row_offset;
    const int nb_buffer = jcp.nb_load_blocking;
    std::vector<dst_data_t *> addrs;
    // End

    auto init_bcast = [&](int iwork, int bcast_end, int &n, int &g,
                              int &bcast_step, int &od, int &oh, int &ow,
                              int &id, int &ih, int &iw) {
        int osb {0};
        nd_iterator_init(iwork, n, MB, g, jcp.ngroups, osb, nb_bcast);
        bcast_step = step(
                nb_bcast_blocking, nb_bcast - osb, nb_bcast_blocking_max);
        bcast_step = nstl::min(bcast_step, bcast_end - iwork);

        const int os = osb * os_block;
        od = os / (jcp.oh * jcp.ow);
        int os_2d = os % (jcp.oh * jcp.ow);
        oh = os_2d / jcp.ow;
        ow = os_2d % jcp.ow;

        id = od * stride_d;
        ih = oh * stride_h;
        iw = ow * stride_w;
        rp.iw_start = iw;

        p.bcast_dim = this_block_size(os, jcp.os, bcast_step * os_block);
        rp.os = p.bcast_dim;
    };

    auto init_load = [&](int ocb, int ocb_end, int &load_step) {
        load_step = step(nb_load_blocking, ocb_end - ocb, nb_load_blocking_max);
        const auto max_oc
                = nstl::min(ocb_end * jcp.oc_block, jcp.oc_without_padding);
        p.load_dim = this_block_size(
                ocb * jcp.oc_block, max_oc, load_step * jcp.oc_block);
    };

    auto init_reduce = [&](int icb) {
        const int nb_ic_blocking_step
                = nstl::min(icb + nb_ic_blocking, nb_ic) - icb;
        p.first_last_flag = 0 | (icb == 0 ? FLAG_REDUCE_FIRST : 0)
                | (icb + nb_ic_blocking_step >= nb_ic ? FLAG_REDUCE_LAST : 0);

        p.reduce_dim = this_block_size(
                icb * jcp.ic_block, jcp.ic, nb_ic_blocking_step * jcp.ic_block);
        rp.icb = p.reduce_dim;
    };

    auto ker_1x1 = [&](int ocb, int ocb_start, int icb, int n, int g, int od,
                           int oh, int ow, int id, int ih, int iw) {
        const int oc_off_idx = is_dst_layout_nxc
                ? g * jcp.oc + ocb * jcp.oc_block
                : g * nb_oc + ocb;
        const size_t dst_off = data_blk_off(dst_d, n, oc_off_idx, od, oh, ow);

        p.output_data = jcp.with_dw_conv
                ? pbuf + (oh % pd()->dw_conv_pd_->jcp_.kh) * row_offset
                : &dst[dst_off];
        p.bias_data = bias
                ? &bias[oc_off_idx * (is_dst_layout_nxc ? 1 : jcp.oc_block)]
                : nullptr;

        p.load_data
                = &weights[pd()->with_groups() ? weights_d.blk_off(g, ocb, icb)
                                               : weights_d.blk_off(ocb, icb)];
        const int ic_off_idx = is_src_layout_nxc
                ? g * jcp.ic + icb * jcp.ic_block
                : g * nb_ic + icb;
        if (pd()->rtus_.reduce_src_) {
            rp.ws = rtus_space + ithr * pd()->rtus_.space_per_thread_
                    + (is_src_layout_nxc ? ic_off_idx
                                         : jcp.is * ic_off_idx * jcp.ic_block);
            if (ocb == ocb_start) {
                rp.src = src + data_blk_off(src_d, n, ic_off_idx, id, ih, iw);
                (*rtus_driver_)(&rp);
            }
            p.bcast_data = rp.ws;
        } else
            p.bcast_data = src + data_blk_off(src_d, n, ic_off_idx, id, ih, iw);

        p.dst_l_off = dst_off;
        p.oc_l_off = oc_off_idx * (is_dst_layout_nxc ? 1 : jcp.oc_block);
        p.post_ops_binary_rhs_arg_vec = post_ops_binary_rhs_arg_vec;
<<<<<<< HEAD
        p.dst_orig = dst;
=======
        p.dst_orig = static_cast<const float *>(p.output_data) - dst_off;
>>>>>>> 11e62a6f
        p.oc_off = oc_off_idx * (is_dst_layout_nxc ? 1 : jcp.oc_block) * sizeof(float);

        (*kernel_)(&p);
    };

    auto conv_1x1 = [&](int bcast_start, int bcast_end, int ocb_start,
                            int ocb_end) {
        if (bcast_start >= bcast_end || ocb_start >= ocb_end) return;

        if (jcp.loop_order == loop_rlb) {
            for (int icb = 0; icb < nb_ic; icb += nb_ic_blocking) {
                init_reduce(icb);
                int ocb = ocb_start;
                while (ocb < ocb_end) {
                    int load_step;
                    init_load(ocb, ocb_end, load_step);
                    int iwork = bcast_start;
                    while (iwork < bcast_end) {
                        int n {0}, g {0}, bcast_step {0}, od {0}, oh {0},
                                ow {0}, id {0}, ih {0}, iw {0};
                        init_bcast(iwork, bcast_end, n, g, bcast_step, od, oh,
                                ow, id, ih, iw);
                        ker_1x1(ocb, ocb_start, icb, n, g, od, oh, ow, id, ih,
                                iw);
                        iwork += bcast_step;
                    }
                    ocb += load_step;
                }
            }
        } else if (jcp.loop_order == loop_lbr) {
            int ocb = ocb_start;
            while (ocb < ocb_end) {
                int load_step;
                init_load(ocb, ocb_end, load_step);
                int iwork = bcast_start;
                while (iwork < bcast_end) {
                    int n {0}, g {0}, bcast_step {0}, od {0}, oh {0}, ow {0},
                            id {0}, ih {0}, iw {0};
                    init_bcast(iwork, bcast_end, n, g, bcast_step, od, oh, ow,
                            id, ih, iw);
                    for (int icb = 0; icb < nb_ic; icb += nb_ic_blocking) {
                        init_reduce(icb);
                        ker_1x1(ocb, ocb_start, icb, n, g, od, oh, ow, id, ih,
                                iw);
                    }
                    iwork += bcast_step;
                }
                ocb += load_step;
            }
        } else if (jcp.loop_order == loop_rbl) {
            for (int icb = 0; icb < nb_ic; icb += nb_ic_blocking) {
                init_reduce(icb);
                int iwork = bcast_start;
                while (iwork < bcast_end) {
                    int n {0}, g {0}, bcast_step {0}, od {0}, oh {0}, ow {0},
                            id {0}, ih {0}, iw {0};
                    init_bcast(iwork, bcast_end, n, g, bcast_step, od, oh, ow,
                            id, ih, iw);
                    int ocb = ocb_start;
                    while (ocb < ocb_end) {
                        int load_step;
                        init_load(ocb, ocb_end, load_step);
                        ker_1x1(ocb, ocb_start, icb, n, g, od, oh, ow, id, ih,
                                iw);
                        ocb += load_step;
                    }
                    iwork += bcast_step;
                }
            }
        } else if (jcp.loop_order == loop_blr) {
            int iwork = bcast_start;
            while (iwork < bcast_end) {
                int n {0}, g {0}, bcast_step {0}, od {0}, oh {0}, ow {0},
                        id {0}, ih {0}, iw {0};
                init_bcast(iwork, bcast_end, n, g, bcast_step, od, oh, ow, id,
                        ih, iw);
                int ocb = ocb_start;
                while (ocb < ocb_end) {
                    int load_step;
                    init_load(ocb, ocb_end, load_step);
                    for (int icb = 0; icb < nb_ic; icb += nb_ic_blocking) {
                        init_reduce(icb);
                        ker_1x1(ocb, ocb_start, icb, n, g, od, oh, ow, id, ih,
                                iw);
                    }
                    ocb += load_step;
                }
                iwork += bcast_step;
            }
        } else {
            assert(!"unsupported loop order");
        }
    };

    auto ker_dw = [&](int n, int ocb_start, int load_step, int &dw_oh) {
        auto &jcp_dw = pd()->dw_conv_pd_->jcp_;
        int oh_1x1 = nstl::max(dw_oh * jcp_dw.stride_h - jcp_dw.t_pad, 0);

        for (int i = 0; i < jcp_dw.kh; ++i)
            addrs[i] = pbuf + ((oh_1x1++) % jcp_dw.kh) * row_offset;

        const auto ocb_end = ocb_start + load_step;
        const auto wch_stride = (is_src_layout_nxc ? 1 : jcp_dw.iw)
                * jcp_dw.nb_ch_blocking * jcp_dw.ch_block;
        const int dil_h = jcp_dw.dilate_h + 1;
        const int str_h = jcp_dw.stride_h;
        const int ch_num = jcp_dw.nb_ch_blocking;
        const int ow = 0;
        const int kw = 0;

        for (int ch = ocb_start; ch < ocb_end; ch += jcp_dw.nb_ch_blocking) {

            const int i_t_overflow
                    = nstl::max(0, (int)(jcp_dw.t_pad - dw_oh * str_h));
            const int i_b_overflow
                    = nstl::max(jcp_dw.ih,
                              (int)(dw_oh * str_h + (jcp_dw.kh - 1) * dil_h
                                      - jcp_dw.t_pad + 1))
                    - jcp_dw.ih;

            const int kh = div_up(i_t_overflow, dil_h);
            const int kh_padding = jcp_dw.kh - div_up(i_t_overflow, dil_h)
                    - div_up(i_b_overflow, dil_h);

            jit_conv_call_s par_conv_dw;

            par_conv_dw.src = addrs.data();

            const size_t ch_step = is_dst_layout_nxc
                    ? jcp_dw.ch_block
                    : dw_dst_d.blk_off(0, 1, 0, 0);
            par_conv_dw.dst
                    = &dst[dw_dst_d.blk_off(n, 0, dw_oh, ow) + ch * ch_step];

            par_conv_dw.filt
                    = &weights_dw[dw_weights_d.blk_off(ch, 0, 0, kh, kw)];
            if (bias)
                par_conv_dw.bias
                        = &bias_dw[dw_bias_d.blk_off(ch * jcp_dw.ch_block)];

            par_conv_dw.kh_padding = (size_t)nstl::max(0, kh_padding);

            par_conv_dw.load_work = (nstl::min(ch + ch_num, jcp_dw.nb_ch) - ch)
                    * jcp_dw.ch_block;

            par_conv_dw.oc_l_off = ch * jcp_dw.ch_block;
            par_conv_dw.post_ops_binary_rhs_arg_vec
                    = post_ops_binary_rhs_arg_vec_dw;
            par_conv_dw.dst_orig = dst;

            par_conv_dw.oc_off = ch * jcp_dw.ch_block * sizeof(float);

            (*kernel_dw_)(&par_conv_dw);

            for (int i = 0; i < jcp_dw.kh; ++i)
                addrs[i] += wch_stride;
        }
    };

    auto conv_dw = [&]() {
        // Set variables
        auto dw_conv_buffer
                = dw_scratchpad.get<dst_data_t>(key_fusion_inout_buffer);
        auto &jcp_dw = pd()->dw_conv_pd_->jcp_;

        const auto dw_conv_buffer_size_
                = (size_t)jcp_dw.kh * jcp.ow * nb_buffer * jcp.oc_block;
        pbuf = dw_conv_buffer + ithr * dw_conv_buffer_size_;
        row_offset = dw_conv_buffer_size_ / jcp_dw.kh;
        addrs.resize(jcp_dw.kh);

        int bcast_start {0}, bcast_end {0}, ocb_start {0}, ocb_end {0};
        balance2D(nthr, ithr, MB * jcp.ngroups * jcp_dw.oh, bcast_start,
                bcast_end, nb_oc, ocb_start, ocb_end, jcp.load_grp_count);

        while (ocb_start < ocb_end) {
            int load_step;
            init_load(ocb_start, ocb_end, load_step);

            int oh_1x1 = 0;
            auto bcast_iter = bcast_start;
            while (bcast_iter < bcast_end) {
                int n {0}, g {0}, oh_dw {0};
                nd_iterator_init(bcast_iter, n, MB, g, jcp.ngroups, oh_dw,
                        jcp_dw.oh);
                if (oh_dw == 0) oh_1x1 = 0; // Reset over mb boundary
                const int oh_1x1_range = oh_dw * jcp_dw.stride_h - jcp_dw.t_pad;
                const int oh_1x1_begin = nstl::max(oh_1x1_range, 0);
                const int oh_1x1_end
                        = nstl::min(oh_1x1_range + jcp_dw.kh, jcp.oh);
                oh_1x1 = nstl::max(
                        oh_1x1_begin, oh_1x1); // Skip rows computed previously

                // dw_spatial to 1x1 spatial conversion. if jcp.oh != jcp_dw.oh
                const int bcast_start_1x1
                        = n * jcp.ngroups * jcp.oh + g * jcp.oh + oh_1x1;
                const int bcast_end_1x1 = bcast_start_1x1 - oh_1x1 + oh_1x1_end;

                conv_1x1(bcast_start_1x1, bcast_end_1x1, ocb_start,
                        ocb_start + load_step);
                oh_1x1 = oh_1x1_end;
                ker_dw(n, g * nb_oc + ocb_start, load_step, oh_dw);

                bcast_iter += nb_bcast_blocking;
            }
            ocb_start += load_step;
        }
    };

    if (jcp.with_dw_conv) {
        conv_dw();
    } else {

        const int work_amount = MB * jcp.ngroups * jcp.nb_bcast;
        int bcast_start {0}, bcast_end {0}, ocb_start {0}, ocb_end {0};
        balance2D(nthr, ithr, work_amount, bcast_start, bcast_end, jcp.nb_load,
                ocb_start, ocb_end, jcp.load_grp_count);

        conv_1x1(bcast_start, bcast_end, ocb_start, ocb_end);
    }
}

REG_AVX512_ISA(template struct jit_avx512_common_1x1_convolution_fwd_t<
        data_type::f32>);
/* convolution backward wtr data */

template <data_type_t diff_dst_type, data_type_t wei_type,
        data_type_t diff_src_type>
void jit_avx512_common_1x1_convolution_bwd_data_t<diff_dst_type, wei_type,
        diff_src_type>::execute_backward_data(const exec_ctx_t &ctx) const {
    auto diff_dst = CTX_IN_MEM(const diff_dst_data_t *, DNNL_ARG_DIFF_DST);
    auto weights = CTX_IN_MEM(const wei_data_t *, DNNL_ARG_WEIGHTS);
    auto diff_src = CTX_OUT_MEM(diff_src_data_t *, DNNL_ARG_DIFF_SRC);

    const auto &jcp = pd()->jcp_;
    const auto post_ops_binary_rhs_arg_vec
            = binary_injector::prepare_binary_args(jcp.post_ops, ctx);

    auto MB = CTX_IN_BATCH(DNNL_ARG_DIFF_DST);

    const memory_desc_wrapper diff_dst_d(pd()->diff_dst_md());
    const memory_desc_wrapper weights_d(pd()->weights_md(0));
    const memory_desc_wrapper diff_src_d(pd()->diff_src_md());

    auto rtus_space = pd()->rtus_.reduce_src_
            ? ctx.get_scratchpad_grantor().template get<diff_src_data_t>(
                    key_conv_rtus_space)
            : nullptr;

    const int ndims = diff_src_d.ndims();

    assert(jcp.stride_w == 1 && jcp.stride_h == 1 && jcp.stride_d == 1);

    const int stride_d = (ndims == 5) ? pd()->desc()->strides[0] : 1;
    const int stride_h = (ndims == 3) ? 1 : pd()->desc()->strides[ndims - 4];
    const int stride_w = pd()->desc()->strides[ndims - 3];

    const int nb_ic = jcp.nb_load;
    const int nb_oc = jcp.nb_reduce;
    const int os_block = jcp.bcast_block;
    const int nb_oc_blocking = jcp.nb_reduce_blocking;

    const int work_amount = MB * jcp.ngroups * jcp.nb_bcast;

    auto step = [](int default_step, int remaining, int tail_step) {
        assert(default_step <= tail_step);
        return remaining < tail_step ? remaining : default_step;
    };

    parallel(jcp.nthr, [&](const int ithr, const int nthr) {
        auto p = jit_1x1_conv_call_s();
        auto rp = rtus_driver_t<avx512_core>::call_params_t();

        int bcast_start {0}, bcast_end {0}, icb_start {0}, icb_end {0};
        balance2D(nthr, ithr, work_amount, bcast_start, bcast_end, jcp.nb_load,
                icb_start, icb_end, jcp.load_grp_count);

        bool reduce_outer
                = (jcp.loop_order == loop_rbl || jcp.loop_order == loop_rlb);
        int nboc_outer = reduce_outer ? nb_oc : 1;
        int ocb_outer_step = reduce_outer ? nb_oc_blocking : 1;

        int nboc_inner = reduce_outer ? 1 : nb_oc;
        int ocb_inner_step = reduce_outer ? 1 : nb_oc_blocking;
        const int max_ic = nstl::min(icb_end * jcp.ic_block, jcp.ic);

        for (int ocb_outer = 0; ocb_outer < nboc_outer;
                ocb_outer += ocb_outer_step) {
            size_t cur_ocb_outer
                    = nstl::min(ocb_outer + ocb_outer_step, nboc_outer)
                    - ocb_outer;

            int load_step = 0;
            for (int icb = icb_start; icb < icb_end; icb += load_step) {
                load_step = step(jcp.nb_load_blocking, jcp.nb_load - icb,
                        jcp.nb_load_blocking_max);

                p.load_dim = this_block_size(
                        icb * jcp.ic_block, max_ic, load_step * jcp.ic_block);
                rp.icb = p.load_dim;

                int bcast_step;
                for (int iwork = bcast_start; iwork < bcast_end;
                        iwork += bcast_step) {
                    int n {0}, g {0}, osb {0};
                    nd_iterator_init(iwork, n, MB, g, jcp.ngroups, osb,
                            jcp.nb_bcast);

                    bcast_step = step(jcp.nb_bcast_blocking, jcp.nb_bcast - osb,
                            jcp.nb_bcast_blocking_max);
                    bcast_step = nstl::min(bcast_step, bcast_end - iwork);

                    const int os = osb * os_block;
                    p.bcast_dim = this_block_size(
                            os, jcp.os, bcast_step * os_block);
                    rp.os = p.bcast_dim;

                    const int od = os / (jcp.oh * jcp.ow);
                    const int os_2d = os % (jcp.oh * jcp.ow);
                    const int oh = os_2d / jcp.ow;
                    const int ow = os_2d % jcp.ow;
                    const int id = od * stride_d;
                    const int ih = oh * stride_h;
                    const int iw = ow * stride_w;
                    rp.iw_start = iw;
                    const bool is_dsrc_layout_nxc
                            = utils::one_of(jcp.src_tag, format_tag::nwc,
                                    format_tag::nhwc, format_tag::ndhwc);
                    const int ic_off_idx = is_dsrc_layout_nxc
                            ? g * jcp.ic + icb * jcp.ic_block
                            : g * nb_ic + icb;
                    rp.src = diff_src
                            + data_blk_off(
                                    diff_src_d, n, ic_off_idx, id, ih, iw);
                    if (pd()->rtus_.reduce_src_) {
                        rp.ws = rtus_space
                                + ithr * pd()->rtus_.space_per_thread_;
                        p.output_data = rp.ws;
                    } else
                        p.output_data = rp.src;

                    for (int ocb_inner = 0; ocb_inner < nboc_inner;
                            ocb_inner += ocb_inner_step) {
                        int cur_ocb_inner
                                = nstl::min(ocb_inner + ocb_inner_step,
                                          nboc_inner)
                                - ocb_inner;

                        int ocb = reduce_outer ? ocb_outer : ocb_inner;
                        int nb_oc_blocking_step
                                = reduce_outer ? cur_ocb_outer : cur_ocb_inner;
                        const bool is_ddst_layout_nxc
                                = utils::one_of(jcp.dst_tag, format_tag::nwc,
                                        format_tag::nhwc, format_tag::ndhwc);
                        const int oc_off_idx = is_ddst_layout_nxc
                                ? g * jcp.oc + ocb * jcp.oc_block
                                : g * nb_oc + ocb;
                        size_t diff_dst_off = data_blk_off(
                                diff_dst_d, n, oc_off_idx, od, oh, ow);
                        p.bcast_data = &diff_dst[diff_dst_off];

                        p.load_data = &weights[pd()->with_groups()
                                        ? weights_d.blk_off(g, ocb, icb)
                                        : weights_d.blk_off(ocb, icb)];

                        p.first_last_flag = 0 | (ocb == 0 ? FLAG_REDUCE_FIRST : 0)
                                            | (ocb + jcp.nb_reduce_blocking >= jcp.nb_reduce ? FLAG_REDUCE_LAST : 0);

                        p.reduce_dim = this_block_size(ocb * jcp.oc_block,
                                jcp.oc, nb_oc_blocking_step * jcp.oc_block);

                        p.oc_off = ic_off_idx * (is_dsrc_layout_nxc ? 1 : jcp.ic_block) * sizeof(float);
                        p.post_ops_binary_rhs_arg_vec = post_ops_binary_rhs_arg_vec.data();

                        (*kernel_)(&p);
                    }
                    if (pd()->rtus_.reduce_src_) (*rtus_driver_)(&rp);
                }
            }
        }
    });
}

REG_AVX512_ISA(template struct jit_avx512_common_1x1_convolution_bwd_data_t<
        data_type::f32>);

/* convolution backward wtr weights */

#define wht_blk_off(d, g, ...) \
    (pd()->with_groups() ? (d).blk_off((g), __VA_ARGS__) \
                         : (d).blk_off(__VA_ARGS__))

status_t jit_avx512_common_1x1_convolution_bwd_weights_t ::init(
        engine_t *engine) {
    CHECK(safe_ptr_assign(kernel_,
            new jit_avx512_common_1x1_conv_kernel(
                    pd()->jcp_, *pd()->attr(), *pd()->dst_md(0))));
    CHECK(safe_ptr_assign(
            acc_ker_, new cpu_accumulator_1d_t<data_type::f32>()));
    CHECK(safe_ptr_assign(reducer_bias_,
            new cpu_reducer_t<data_type::f32>(pd()->reducer_bia_conf_)));
    CHECK(kernel_->create_kernel());
    CHECK(acc_ker_->create_kernel());
    CHECK(reducer_bias_->create_kernel());

    CHECK(init_rtus_driver<avx512_core>(this));
    return status::success;
}

void jit_avx512_common_1x1_convolution_bwd_weights_t::execute_backward_weights(
        const exec_ctx_t &ctx) const {
    auto diff_dst = CTX_IN_MEM(const data_t *, DNNL_ARG_DIFF_DST);
    auto src = CTX_IN_MEM(const data_t *, DNNL_ARG_SRC);
    auto diff_weights = CTX_OUT_MEM(data_t *, DNNL_ARG_DIFF_WEIGHTS);
    auto diff_bias_in = CTX_OUT_MEM(data_t *, DNNL_ARG_DIFF_BIAS);

    const memory_desc_wrapper diff_dst_d(pd()->diff_dst_md());
    const memory_desc_wrapper src_d(pd()->src_md());
    const memory_desc_wrapper diff_weights_d(pd()->diff_weights_md(0));

    const auto &jcp = kernel_->jcp;

    const auto scratchpad = ctx.get_scratchpad_grantor();

    auto rtus_space = pd()->rtus_.reduce_src_
            ? scratchpad.get<data_t>(key_conv_rtus_space)
            : nullptr;
    const bool is_bias_padded
            = pd()->with_bias() && jcp.oc_without_padding % jcp.oc_block != 0;

    data_t *diff_bias = is_bias_padded
            ? scratchpad.get<data_t>(key_conv_padded_bias)
            : diff_bias_in;
    auto wei_reduction = scratchpad.get<data_t>(key_conv_wei_reduction);

    const int ndims = src_d.ndims();
    const int wei_size = jcp.ngroups * rnd_up(jcp.oc, jcp.oc_block)
            * rnd_up(jcp.ic, jcp.ic_block);

    simple_barrier::ctx_t reduction_barrier;
    simple_barrier::ctx_init(&reduction_barrier);

    const auto reducer_bia_scratchpad
            = memory_tracking::grantor_t(scratchpad, prefix_reducer_bia);
    auto rb = this->reducer_bias_.get();
    rb->init(reducer_bia_scratchpad);

    // TODO (Roma): remove this restriction
    assert(jcp.stride_w == 1 && jcp.stride_h == 1);

    const int nb_ic = jcp.nb_bcast;
    const int nb_ic_blocking = jcp.nb_bcast_blocking;

    const int nb_oc = jcp.nb_load;
    const int nb_oc_blocking = jcp.nb_load_blocking;

    const int sp_nb = jcp.nb_reduce;
    const int mb_sp_work = jcp.mb * sp_nb;

    const int stride_h = (ndims == 3) ? 1 : pd()->desc()->strides[0];
    const int stride_w = pd()->desc()->strides[ndims - 3];

    auto step = [](int default_step, int remaining, int tail_step) {
        assert(default_step <= tail_step);
        return remaining < tail_step ? remaining : default_step;
    };

    const bool is_src_layout_nxc = utils::one_of(
            jcp.src_tag, format_tag::nwc, format_tag::nhwc, format_tag::ndhwc);
    const bool is_ddst_layout_nxc = utils::one_of(
            jcp.dst_tag, format_tag::nwc, format_tag::nhwc, format_tag::ndhwc);

    auto maybe_zero_icpad = [&](const int g_start, const int g_end,
                                    const int ocb_start, const int ocb_end) {
        // write zeros to IC padded region.
        const int ic_tail = jcp.ic_without_padding % jcp.ic_block;
        if (is_ddst_layout_nxc && ic_tail != 0) {
            for_(int g = g_start; g < g_end; ++g)
            for (int z_ocb = ocb_start; z_ocb < ocb_end; ++z_ocb) {
                const int z_icb = nb_ic - 1;
                const size_t off = wht_blk_off(diff_weights_d, g, z_ocb, z_icb)
                        + ic_tail * jcp.oc_block;
                data_t *z_wei = diff_weights + off;
                const int zero_work
                        = (nb_ic * jcp.ic_block - jcp.ic_without_padding)
                        * jcp.oc_block;
                PRAGMA_OMP_SIMD()
                for (int o = 0; o < zero_work; ++o) {
                    z_wei[o] = 0;
                }
            }
        }
    };

    auto ker = [&](const int ithr, const int nthr) {
        assert(nthr == jcp.nthr);

        const int ithr_ic_b = ithr % jcp.nthr_ic_b;
        const int ithr_oc_b = ithr / jcp.nthr_ic_b % jcp.nthr_oc_b;
        const int ithr_g = ithr / jcp.nthr_ic_b / jcp.nthr_oc_b % jcp.nthr_g;
        const int ithr_mb = ithr / jcp.nthr_ic_b / jcp.nthr_oc_b / jcp.nthr_g;

        /* reduction dimension */
        int mb_sp_b_start {0}, mb_sp_b_end {0};
        balance211(
                mb_sp_work, jcp.nthr_mb, ithr_mb, mb_sp_b_start, mb_sp_b_end);

        /* independent dimensions */
        int g_start {0}, oc_b_start {0}, ic_b_start {0};
        int g_end {0}, oc_b_end {0}, ic_b_end {0};

        balance211(jcp.ngroups, jcp.nthr_g, ithr_g, g_start, g_end);
        balance211(jcp.nb_load, jcp.nthr_oc_b, ithr_oc_b, oc_b_start, oc_b_end);
        balance211(
                jcp.nb_bcast, jcp.nthr_ic_b, ithr_ic_b, ic_b_start, ic_b_end);

        const int g_work = g_end - g_start;
        const int oc_b_work = oc_b_end - oc_b_start;
        const int ic_b_work = ic_b_end - ic_b_start;
        const bool cache_aliasing
                = (jcp.ic * jcp.ngroups * sizeof(float)) % 1024 == 0;
        int reduce_step = jcp.nb_reduce_blocking;
        int reduce_step_max = jcp.nb_reduce_blocking_max;
        if (is_src_layout_nxc && cache_aliasing) {
            // Experiments show 4 is a magic number with the tested shapes.
            // TODO: maybe tune for shapes with sp_dim%4 != 0
            reduce_step = nstl::min(4, reduce_step);
            reduce_step_max = reduce_step;
        }

        data_t *diff_wei = ithr_mb == 0
                ? diff_weights
                : wei_reduction + (ithr_mb - 1) * wei_size;

        int sp_b_step = 0;
        for (int mb_sp_b = mb_sp_b_start; mb_sp_b < mb_sp_b_end;
                mb_sp_b += sp_b_step) {
            int img {0}, sp_b {0};
            nd_iterator_init(mb_sp_b, img, jcp.mb, sp_b, sp_nb);
            sp_b_step = step(reduce_step,
                    nstl::min(sp_nb - sp_b, mb_sp_b_end - mb_sp_b),
                    reduce_step_max);

            for (int g = g_start; g < g_end; ++g) {
                int load_step = 0;
                int bcast_step = 0;
                for (int ic_b = ic_b_start; ic_b < ic_b_end;
                        ic_b += bcast_step) {
                    if (is_src_layout_nxc && cache_aliasing) {
                        bcast_step = ic_b_work;
                    } else {
                        bcast_step = step(nb_ic_blocking, ic_b_end - ic_b,
                                jcp.nb_bcast_blocking_max);
                    }

                    for (int oc_b = oc_b_start; oc_b < oc_b_end;
                            oc_b += load_step) {
                        load_step = step(nb_oc_blocking, oc_b_end - oc_b,
                                jcp.nb_load_blocking_max);
                        const int _ic_b = g * nb_ic + ic_b;
                        const int oc_off_idx = is_ddst_layout_nxc
                                ? g * jcp.oc + oc_b * jcp.oc_block
                                : g * nb_oc + oc_b;

                        data_t *store_to;

                        const size_t off
                                = wht_blk_off(diff_weights_d, g, oc_b, ic_b);
                        store_to = diff_wei + off;

                        const int ic_off_idx
                                = (is_src_layout_nxc ? jcp.ic_block : 1)
                                * _ic_b;
                        const data_t *diff_src
                                = &src[src_d.blk_off(img, ic_off_idx)];

                        int sp_b_end = sp_b + sp_b_step;
                        const data_t *pdiff_dst = &diff_dst[diff_dst_d.blk_off(
                                img, oc_off_idx)];
                        const data_t *local_src = diff_src;

                        auto p = jit_1x1_conv_call_s();
                        auto rp = rtus_driver_t<avx512_core>::call_params_t();

                        p.output_stride = utils::rnd_up(jcp.ic, jcp.ic_block)
                                * jcp.oc_block * jcp.typesize_out;

                        p.load_dim = this_block_size(oc_b * jcp.oc_block,
                                jcp.oc, load_step * jcp.oc_block);

                        p.bcast_dim = this_block_size(ic_b * jcp.ic_block,
                                jcp.ic, bcast_step * jcp.ic_block);
                        rp.icb = p.bcast_dim;
                        p.output_data = store_to;

                        p.reduce_dim = sp_b_step * jcp.reduce_block;
                        rp.os = p.reduce_dim;

                        p.first_last_flag = 0
                                | (mb_sp_b == mb_sp_b_start ? FLAG_REDUCE_FIRST
                                                            : 0)
                                | (sp_b_end == sp_nb ? FLAG_SP_LAST : 0);

                        int sp = sp_b * jcp.reduce_block;
                        int oc_mult
                                = is_ddst_layout_nxc ? jcp.oc : jcp.oc_block;
                        p.load_data = pdiff_dst + sp * oc_mult;

                        if (pd()->rtus_.reduce_src_) {
                            const int oh = sp / jcp.ow;
                            const int ow = sp % jcp.ow;

                            const int ih = oh * stride_h;
                            const int iw = ow * stride_w;
                            rp.iw_start = iw;

                            rp.ws = rtus_space
                                    + ithr * pd()->rtus_.space_per_thread_
                                    + sp * jcp.ic_block;

                            if (ndims == 3)
                                rp.src = local_src
                                        + iw * src_d.blocking_desc().strides[2];
                            else
                                rp.src = local_src
                                        + ih * src_d.blocking_desc().strides[2]
                                        + iw * src_d.blocking_desc().strides[3];
                            (*rtus_driver_)(&rp);

                            p.bcast_data = rp.ws;
                        } else {
                            int ic_mult
                                    = is_src_layout_nxc ? jcp.ic : jcp.ic_block;
                            p.bcast_data = local_src + sp * ic_mult;
                        }

                        (*kernel_)(&p);
                    }
                }
            }
        }

        if (ithr_mb == 0 && ic_b_end >= jcp.nb_bcast) {
            maybe_zero_icpad(g_start, g_end, oc_b_start, oc_b_end);
        }

        /* diff_weights[:] += sum(wei_reduction[thr_mb][:]) */
        if (dnnl_thr_syncable() && jcp.nthr_mb > 1) {
            simple_barrier::barrier(&reduction_barrier, jcp.nthr);
            const int work = g_work * oc_b_work * ic_b_work;
            int start {0}, end {0};
            balance211(work, jcp.nthr_mb, ithr_mb, start, end);
            if (start == end) return;

            for (int thr_mb = 1; thr_mb < jcp.nthr_mb; ++thr_mb) {
                int w = start;
                int sub_g_start {0}, sub_oc_b_start {0}, sub_ic_b_start {0};
                nd_iterator_init(w, sub_g_start, g_work, sub_oc_b_start,
                        oc_b_work, sub_ic_b_start, ic_b_work);
                while (w < end) {
                    const int g = g_start + sub_g_start;
                    const int oc_b = oc_b_start + sub_oc_b_start;
                    const int ic_b = ic_b_start + sub_ic_b_start;
                    const int ic_to_accumulate
                            = nstl::min(end - w, ic_b_work - sub_ic_b_start)
                            * jcp.ic_block;
                    const int acc_size
                            = this_block_size(ic_b * jcp.ic_block,
                                      jcp.ic_without_padding, ic_to_accumulate)
                            * jcp.oc_block;

                    const size_t off
                            = wht_blk_off(diff_weights_d, g, oc_b, ic_b);
                    data_t *d = diff_weights + off;
                    data_t *s = wei_reduction + (thr_mb - 1) * wei_size + off;

                    acc_ker_->accumulate(d, s, acc_size);

                    nd_iterator_jump(w, end, sub_g_start, g_work,
                            sub_oc_b_start, oc_b_work, sub_ic_b_start,
                            ic_b_work);
                }
            }
        }
    };

    auto ker_bias = [&](int ithr, int nthr) {
        assert(nthr == rb->balancer().nthr_);

        const int b_job_start = rb->balancer().ithr_job_off(ithr);
        const int b_njobs = rb->balancer().ithr_njobs(ithr);

        if (b_njobs == 0) return;

        /* reduction dimension */
        int img_start {0}, img_end {0};

        balance211(jcp.mb, rb->balancer().nthr_per_group_,
                rb->balancer().id_in_group(ithr), img_start, img_end);

        /* jobs */
        int g_start {0}, ocb_start {0};
        nd_iterator_init(
                b_job_start, g_start, jcp.ngroups, ocb_start, jcp.nb_load);

        for (int img = img_start; img < img_end; ++img) {
            int g = g_start, ocb = ocb_start;
            for (int b_job_loc = 0; b_job_loc < b_njobs; ++b_job_loc) {
                const int oc_off_idx = is_ddst_layout_nxc
                        ? g * jcp.oc + ocb * jcp.oc_block
                        : g * jcp.nb_load + ocb;
                const data_t *d_dst
                        = &diff_dst[diff_dst_d.blk_off(img, oc_off_idx)];

                data_t *d_bias = rb->get_local_ptr(ithr, diff_bias,
                                         reducer_bia_scratchpad)
                        + b_job_loc * rb->balancer().job_size_;
                const int sp_shift = is_ddst_layout_nxc ? jcp.ngroups * jcp.oc
                                                        : jcp.oc_block;
                const auto max_oc = this_block_size(
                        ocb * jcp.oc_block, jcp.oc, jcp.oc_block);
                if (img == img_start)
                    for (int o = 0; o < 16; ++o)
                        d_bias[o] = 0.;

                for (int os = 0; os < jcp.os; ++os) {
                    PRAGMA_OMP_SIMD()
                    for (int o = 0; o < max_oc; ++o)
                        d_bias[o] += d_dst[o];
                    d_dst += sp_shift;
                }

                nd_iterator_step(g, jcp.ngroups, ocb, jcp.nb_load);
            }
        }

        if (dnnl_thr_syncable())
            rb->reduce(ithr, diff_bias, reducer_bia_scratchpad);
    };

    if (dnnl_thr_syncable()) {
        parallel(jcp.nthr, [&](const int ithr, const int nthr) {
            ker(ithr, jcp.nthr);
            if (pd()->with_bias()) ker_bias(ithr, jcp.nthr);
        });
    } else {
        parallel(jcp.nthr, [&](int ithr, int nthr) { ker(ithr, nthr); });
        if (jcp.nthr_mb > 1)
            parallel(jcp.nthr, [&](int ithr, int nthr) {
                assert(nthr == jcp.nthr);

                const int ithr_ic_b = ithr % jcp.nthr_ic_b;
                const int ithr_oc_b = ithr / jcp.nthr_ic_b % jcp.nthr_oc_b;
                const int ithr_g
                        = ithr / jcp.nthr_ic_b / jcp.nthr_oc_b % jcp.nthr_g;
                const int ithr_mb
                        = ithr / jcp.nthr_ic_b / jcp.nthr_oc_b / jcp.nthr_g;

                /* independent dimensions */
                int g_start {0}, oc_b_start {0}, ic_b_start {0};
                int g_end {0}, oc_b_end {0}, ic_b_end {0};

                balance211(jcp.ngroups, jcp.nthr_g, ithr_g, g_start, g_end);
                balance211(jcp.nb_load, jcp.nthr_oc_b, ithr_oc_b, oc_b_start,
                        oc_b_end);
                balance211(jcp.nb_bcast, jcp.nthr_ic_b, ithr_ic_b, ic_b_start,
                        ic_b_end);

                const int g_work = g_end - g_start;
                const int oc_b_work = oc_b_end - oc_b_start;
                const int ic_b_work = ic_b_end - ic_b_start;

                const int work = g_work * oc_b_work * ic_b_work;
                int start {0}, end {0};
                balance211(work, jcp.nthr_mb, ithr_mb, start, end);
                if (start == end) return;

                for (int thr_mb = 1; thr_mb < jcp.nthr_mb; ++thr_mb) {
                    int w = start;
                    int sub_g_start {0}, sub_oc_b_start {0}, sub_ic_b_start {0};
                    nd_iterator_init(w, sub_g_start, g_work, sub_oc_b_start,
                            oc_b_work, sub_ic_b_start, ic_b_work);
                    while (w < end) {
                        const int g = g_start + sub_g_start;
                        const int oc_b = oc_b_start + sub_oc_b_start;
                        const int ic_b = ic_b_start + sub_ic_b_start;
                        const int ic_to_accumulate
                                = nstl::min(end - w, ic_b_work - sub_ic_b_start)
                                * jcp.ic_block;
                        const int acc_size
                                = this_block_size(ic_b * jcp.ic_block,
                                          jcp.ic_without_padding,
                                          ic_to_accumulate)
                                * jcp.oc_block;

                        const size_t off
                                = wht_blk_off(diff_weights_d, g, oc_b, ic_b);
                        data_t *d = diff_weights + off;
                        data_t *s
                                = wei_reduction + (thr_mb - 1) * wei_size + off;

                        acc_ker_->accumulate(d, s, acc_size);

                        nd_iterator_jump(w, end, sub_g_start, g_work,
                                sub_oc_b_start, oc_b_work, sub_ic_b_start,
                                ic_b_work);
                    }
                }
            });
        if (pd()->with_bias()) {
            parallel(jcp.nthr,
                    [&](int ithr, int nthr) { ker_bias(ithr, nthr); });
            parallel(jcp.nthr, [&](int ithr, int nthr) {
                assert(nthr == rb->balancer().nthr_);
                MAYBE_UNUSED(nthr);
                if (rb->balancer().ithr_njobs(ithr) == 0) return;
                rb->reduce_nolock(ithr, diff_bias, reducer_bia_scratchpad);
            });
        }
    }

    /* TODO: put this in ker_bias */
    if (is_bias_padded) {
        assert(IMPLICATION(!is_ddst_layout_nxc, jcp.ngroups == 1));
        const int padded_stride = rnd_up(jcp.oc, jcp.oc_block);
        const int stride = jcp.oc_without_padding;
        for (int g = 0; g < jcp.ngroups; ++g) {
            utils::array_copy(diff_bias_in + g * stride,
                    diff_bias + g * padded_stride, stride);
        }
    }
}

} // namespace x64
} // namespace cpu
} // namespace impl
} // namespace dnnl<|MERGE_RESOLUTION|>--- conflicted
+++ resolved
@@ -223,11 +223,7 @@
         p.dst_l_off = dst_off;
         p.oc_l_off = oc_off_idx * (is_dst_layout_nxc ? 1 : jcp.oc_block);
         p.post_ops_binary_rhs_arg_vec = post_ops_binary_rhs_arg_vec;
-<<<<<<< HEAD
-        p.dst_orig = dst;
-=======
         p.dst_orig = static_cast<const float *>(p.output_data) - dst_off;
->>>>>>> 11e62a6f
         p.oc_off = oc_off_idx * (is_dst_layout_nxc ? 1 : jcp.oc_block) * sizeof(float);
 
         (*kernel_)(&p);
