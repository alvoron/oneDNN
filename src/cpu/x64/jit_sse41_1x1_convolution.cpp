--- conflicted
+++ resolved
@@ -183,12 +183,8 @@
 
         par_conv.oc_l_off = _ocb * jcp.oc_block;
         par_conv.post_ops_binary_rhs_arg_vec = post_ops_binary_rhs_arg_vec;
-<<<<<<< HEAD
-        par_conv.dst_orig = jcp.with_dw_conv ? pbuf : dst;
-=======
         par_conv.dst_orig
                 = static_cast<const float *>(par_conv.output_data) - dst_off;
->>>>>>> 11e62a6f
         par_conv.oc_off = _ocb * jcp.oc_block * sizeof(float);
 
         (*kernel_)(&par_conv);
