--- conflicted
+++ resolved
@@ -207,13 +207,10 @@
         mov(abi_param1, ptr[rsp + reg_abi_param1_backup]);
 
         postops_injector_->compute_vector_range(vmm_idxs, rhs_arg_params, ddp, qdp);
-<<<<<<< HEAD
-=======
         if (jcp.with_dw_conv) {
             sub(aux_reg_output_data,
                     EVEX_compress_addr(rsp, reg_dw_binary_output_off));
         }
->>>>>>> 11e62a6f
     } else {
         iterate(load_loop_blk, ur,
                 [&](const bool, const int i_load, const int i_ur) {
@@ -478,8 +475,6 @@
         bcast_loop(load_loop_blk);
         add(reg_load_data, load_loop_blk * jcp.load_loop_load_step);
         add(reg_oc_off, load_loop_blk * jcp.oc_block * sizeof(float));
-<<<<<<< HEAD
-=======
         const size_t offst_with_dw_conv = load_loop_blk * jcp.load_block
                 * jcp.typesize_out
                 * (is_out_layout_nxc(jcp)
@@ -488,7 +483,6 @@
         const size_t offst_wo_dw_conv = load_loop_blk * jcp.load_block
                 * jcp.typesize_out
                 * (is_out_layout_nxc(jcp) ? 1 : jcp.bcast_dim);
->>>>>>> 11e62a6f
         switch (jcp.prop_kind) {
             case forward_training:
             case forward_inference:
