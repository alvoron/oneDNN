--- conflicted
+++ resolved
@@ -295,12 +295,8 @@
 
         p.oc_l_off = g * nb_oc + ocb * jcp.oc_block;
         p.post_ops_binary_rhs_arg_vec = post_ops_binary_rhs_arg_vec;
-<<<<<<< HEAD
-        p.dst_orig = jcp.with_dw_conv ? pbuf : dst;
-=======
         p.dst_orig = static_cast<const char *>(p.output_data)
                 - dst_offset * dst_dt_size;
->>>>>>> 11e62a6f
         p.oc_off = _ocb * jcp.oc_block * sizeof(float);
 
         (*kernel_)(&p);
